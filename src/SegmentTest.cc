--- conflicted
+++ resolved
@@ -310,12 +310,8 @@
         Segment s(1, 2, alignedBuf, sizeof(alignedBuf), &backup);
         TestLog::Enable _;
         s.close();
-<<<<<<< HEAD
-        CPPUNIT_ASSERT_EQUAL("write: 1, 2, 44, 1 | "
-=======
         CPPUNIT_ASSERT_EQUAL("write: 1, 2, 48, 1 | "
                              "write: Segment 2 closed (length 48) | "
->>>>>>> 3bab617f
                              "proceedNoMetrics: Closed segment 1, 2",
                              TestLog::get());
 
