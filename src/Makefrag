--- conflicted
+++ resolved
@@ -88,11 +88,8 @@
 		   src/dssn/HashmapKVStore.cc \
 		   src/dssn/KVStore.cc \
 		   src/dssn/WaitQueue.cc \
-<<<<<<< HEAD
 		   src/dssn/PeerInfo.cc \
-=======
 		   src/dssn/DSSNService.cc \
->>>>>>> c1b9692a
 		   src/IndexKey.cc \
 		   src/IndexletManager.cc \
 		   src/IndexLookup.cc \
