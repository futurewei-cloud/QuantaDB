/* Copyright (c) 2020  Futurewei Technologies, Inc.
 * All rights are reserved.
 */
#include "TxLog.h"

namespace DSSN {

TxLog::TxLog()
{
    log = new DLog<TXLOG_CHUNK_SIZE>(TXLOG_DIR, false);
}

TxLog::TxLog(bool recovery_mode = false)
{
    log = new DLog<TXLOG_CHUNK_SIZE>(TXLOG_DIR, recovery_mode);
}

bool
TxLog::add(TxEntry *txEntry)
{
    uint32_t logsize = txEntry->serializeSize();
    uint32_t totalsz = logsize + sizeof(TxLogHeader_t) + sizeof(TxLogTailer_t);
    TxLogHeader_t hdr = {TX_LOG_HEAD_SIG, totalsz};
    TxLogTailer_t tal = {TX_LOG_TAIL_SIG, totalsz};

    void *dst = log->reserve(totalsz, NULL);
    outMemStream out((uint8_t*)dst, totalsz);
    out.write(&hdr, sizeof(hdr));
    txEntry->serialize( out );
    out.write(&tal, sizeof(tal));
    return true;
}

bool
TxLog::getFirstPendingTx(uint64_t &idOut, DSSNMeta &meta, std::set<uint64_t> &peerSet,
                        boost::scoped_array<KVLayout*> &writeSet)
{
    return getNextPendingTx(0, idOut, meta, peerSet, writeSet);
}

bool
TxLog::getNextPendingTx(uint64_t idIn, uint64_t &idOut, DSSNMeta &meta, std::set<uint64_t> &peerSet,
                        boost::scoped_array<KVLayout*> &writeSet)
{
    uint32_t dlen;
    uint64_t off = idIn;
    TxLogHeader_t * hdr;

    if (log->size() == 0)
        return false;

    while ((hdr = (TxLogHeader_t*)log->getaddr (off, &dlen))) {
        assert(hdr->sig == TX_LOG_HEAD_SIG);
        off += hdr->length;

        inMemStream in((uint8_t*)&hdr[1], dlen - sizeof(hdr));
        TxEntry tx(1,1);
        tx.deSerialize( in );
        if (tx.getTxState() == TxEntry::TX_PENDING) {
            idOut = off;
            meta.pStamp = tx.getPStamp();
            meta.sStamp = tx.getSStamp();
            meta.cStamp = tx.getCTS();
            peerSet =   tx.getPeerSet();
            writeSet.reset(new KVLayout*[tx.getWriteSetIndex()]);
            memcpy(writeSet.get(), tx.getWriteSet().get(), sizeof(KVLayout*) * tx.getWriteSetIndex()); 
            return true;
        }
    }
    return false;
}

uint32_t
TxLog::getTxState(uint64_t cts)
{
    uint32_t dlen;
    TxLogTailer_t * tal;
    size_t hdrsz = sizeof(TxLogTailer_t) + sizeof(TxLogHeader_t);

    // Search backward to find the latest matching Tx
    size_t tail_off = size() - sizeof(TxLogTailer_t);;
    while ((tail_off > 0) && (tal = (TxLogTailer_t*)log->getaddr (tail_off, &dlen))) {
        tail_off -= tal->length; // next tail
        assert(tal->sig == TX_LOG_TAIL_SIG);

        inMemStream in((uint8_t*)tal - tal->length + hdrsz, dlen + tal->length - hdrsz);
        TxEntry tx(1,1);
        tx.deSerialize_common( in );
        if (tx.getCTS() == cts) { 
            return tx.getTxState(); 
        }
    }
    return TxEntry::TX_ALERT; // indicating not found here
}

<<<<<<< HEAD
bool
TxLog::fabricate(uint64_t cts, uint8_t *key, uint32_t keyLength, uint8_t *value, uint32_t valueLength)
{
    TxEntry txEntry(0,1);
    txEntry.setCTS(cts);
    txEntry.setTxState(TxEntry::TX_FABRICATED);
    KVLayout kvLayout(keyLength);
    std::memcpy(kvLayout.getKey().key.get(), key, keyLength);
    kvLayout.v.valuePtr = value;
    kvLayout.v.valueLength = valueLength;
    txEntry.insertWriteSet(&kvLayout, 0);
    return add(&txEntry);
=======
static const char *txStateToStr(uint32_t txState)
{
    switch(txState) {
    case TxEntry::TX_ALERT: return (const char*)"TX_ALERT";
    case TxEntry::TX_PENDING: return (const char*)"TX_PENDING";
    case TxEntry::TX_COMMIT: return (char const *)"TX_COMMIT";
    case TxEntry::TX_CONFLICT: return (const char*)"TX_CONFLICT";
    case TxEntry::TX_ABORT: return (const char*)"TX_ABORT";
    }
    assert(0);
    return (const char*)"TX_UNKNOWN";
>>>>>>> 9c50deb0
}

void
TxLog::dump(int fd)
{
    uint32_t dlen;
    TxLogTailer_t * tal;
    size_t hdrsz = sizeof(TxLogTailer_t) + sizeof(TxLogHeader_t);
    std::set<uint64_t> peerSet;

    dprintf(fd, "Dumping TxLog backward\n\n");

    // Search backward to find the latest matching Tx
    size_t tail_off = size() - sizeof(TxLogTailer_t);;
    while ((tail_off > 0) && (tal = (TxLogTailer_t*)log->getaddr (tail_off, &dlen))) {
        tail_off -= tal->length; // next tail
        assert(tal->sig == TX_LOG_TAIL_SIG);

        inMemStream in((uint8_t*)tal - tal->length + hdrsz, dlen + tal->length - hdrsz);
        TxEntry tx(0,0);
        tx.deSerialize( in );

        dprintf(fd, "CTS: %ld, TxState: %s, pStamp: %ld, sStamp: %ld\n",
            tx.getCTS(), txStateToStr(tx.getTxState()), tx.getPStamp(), tx.getSStamp());

        dprintf(fd, "\tpeerSet: ");
        peerSet =   tx.getPeerSet();
        for(std::set<uint64_t>::iterator it = peerSet.begin(); it != peerSet.end(); it++) {
            uint64_t peer = *it;
            dprintf(fd, "%ld, ", peer);
        }
        dprintf(fd, "\n");

        KVLayout **writeSet = tx.getWriteSet().get();
        dprintf(fd, "\twriteSet: %d entries\n", tx.getWriteSetSize());
        for (uint32_t widx = 0; widx < tx.getWriteSetSize(); widx++) {
            KVLayout *kv = writeSet[widx];
            assert(kv);
            dprintf(fd, "\t  key%02d: ", widx+1);
            for (uint32_t kidx = 0; kidx < kv->k.keyLength; kidx++) { 
                dprintf(fd, "%02X ", kv->k.key.get()[kidx]);
            }
            dprintf(fd, "\n");
        }

        dprintf(fd, "\n");
    }
}

};<|MERGE_RESOLUTION|>--- conflicted
+++ resolved
@@ -93,7 +93,6 @@
     return TxEntry::TX_ALERT; // indicating not found here
 }
 
-<<<<<<< HEAD
 bool
 TxLog::fabricate(uint64_t cts, uint8_t *key, uint32_t keyLength, uint8_t *value, uint32_t valueLength)
 {
@@ -106,7 +105,8 @@
     kvLayout.v.valueLength = valueLength;
     txEntry.insertWriteSet(&kvLayout, 0);
     return add(&txEntry);
-=======
+}
+
 static const char *txStateToStr(uint32_t txState)
 {
     switch(txState) {
@@ -115,10 +115,10 @@
     case TxEntry::TX_COMMIT: return (char const *)"TX_COMMIT";
     case TxEntry::TX_CONFLICT: return (const char*)"TX_CONFLICT";
     case TxEntry::TX_ABORT: return (const char*)"TX_ABORT";
+    case TxEntry::TX_FABRICATED: return (const char*)"TX_FABRICATED";
     }
     assert(0);
     return (const char*)"TX_UNKNOWN";
->>>>>>> 9c50deb0
 }
 
 void
