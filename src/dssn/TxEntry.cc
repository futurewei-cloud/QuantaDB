/* Copyright (c) 2020  Futurewei Technologies, Inc.
 *
 * All rights are reserved.
 */
#include <iostream>
#include "TxEntry.h"
#include "MurmurHash3.h"

namespace DSSN {

TxEntry::TxEntry(uint32_t _readSetSize, uint32_t _writeSetSize) {
	sstamp = std::numeric_limits<uint64_t>::max();
	pstamp = 0;
	txState = TX_PENDING;
	commitIntentState = TX_CI_UNQUEUED;
	cts = 0;
	writeSetSize = _writeSetSize;
	readSetSize = _readSetSize;
	readSetIndex = writeSetIndex = 0;
	writeSet.reset(new KVLayout *[writeSetSize]);
	writeSetHash.reset(new uint64_t[writeSetSize]);
	writeSetInStore.reset(new KVLayout *[writeSetSize]);
	readSet.reset(new KVLayout *[readSetSize]);
	readSetHash.reset(new uint64_t[readSetSize]);
	readSetInStore.reset(new KVLayout *[readSetSize]);
	for (uint32_t i = 0; i < writeSetSize; i++)
		writeSet[i] = writeSetInStore[i] = NULL;
	for (uint32_t i = 0; i < readSetSize; i++)
		readSet[i] = readSetInStore[i] = NULL;
	rpcHandle = NULL;
}


TxEntry::~TxEntry() {
    //Free KVLayout allocated in txCommit RPC handler
    for (uint32_t i = 0; i < writeSetSize; i++) {
        if (writeSet[i]) {
            delete writeSet[i];
            writeSet[i] = NULL;
        }
    }
    for (uint32_t i = 0; i < readSetSize; i++) {
        if (readSet[i]) {
            delete readSet[i];
            readSet[i] = NULL;
        }
    }
}

bool
TxEntry::insertReadSet(KVLayout* kv, uint32_t i) {
	readSet[i] = kv;
	uint64_t indexes[2];
	RAMCloud::MurmurHash3_x64_128(kv->k.key.get(), kv->k.keyLength, 0, indexes);
	readSetHash[i] = ((indexes[0] << 32) | (indexes[1] & 0xffffffff));
	return true;
}

bool
TxEntry::insertWriteSet(KVLayout* kv, uint32_t i) {
	writeSet[i] = kv;
	uint64_t indexes[2];
	RAMCloud::MurmurHash3_x64_128(kv->k.key.get(), kv->k.keyLength, 0, indexes);
	writeSetHash[i] = ((indexes[0] << 32) | (indexes[1] & 0xffffffff));
	return true;
}

uint32_t 
TxEntry::serializeSize()
{
    uint32_t sz = sizeof(cts) + sizeof(txState) + sizeof(pstamp) + sizeof(sstamp);
    if (txState == TX_PENDING) {
        sz += sizeof(commitIntentState);

        // writeSet
<<<<<<< HEAD
        sz += sizeof(writeSetSize);
        for (uint32_t i = 0; i < writeSetSize; i++) {
    	    assert (writeSet[i]);
            sz += writeSet[i]->serializeSize();
=======
        sz += sizeof(uint32_t);
        for (uint32_t i = 0; i < getWriteSetSize(); i++) {
            if (writeSet[i])
                sz += writeSet[i]->serializeSize();
>>>>>>> 9c50deb0
        }

        // peerSet
        sz += sizeof(uint32_t);
        sz += peerSet.size() * sizeof(uint64_t);
    }
    return sz;
}

void 
TxEntry::serialize( outMemStream& out )
{
    out.write(&cts, sizeof(cts));
    out.write(&txState, sizeof(txState));
    out.write(&pstamp,  sizeof(pstamp));
    out.write(&sstamp,  sizeof(sstamp));
    if(txState == TX_PENDING) {
        out.write(&commitIntentState, sizeof(commitIntentState));

        // count writeSet #entry
        uint32_t nWriteSet = 0;
        for (uint32_t i = 0; i < getWriteSetSize(); i++) {
            if (writeSet[i])
                nWriteSet++;
        }

        // writeSet
<<<<<<< HEAD
        out.write(&writeSetIndex, sizeof(writeSetSize));
        for (uint32_t i = 0; i < writeSetSize; i++) {
            //KVLayout *kv = writeSet[i];
=======
        out.write(&nWriteSet, sizeof(nWriteSet));
        for (uint32_t i = 0; i < nWriteSet; i++) {
>>>>>>> 9c50deb0
            assert (writeSet[i]);
            writeSet[i]->serialize(out);
        }

        // peerSet
        uint32_t peerSetSize = peerSet.size();
        out.write(&peerSetSize, sizeof(peerSetSize));
        for(std::set<uint64_t>::iterator it = peerSet.begin(); it != peerSet.end(); it++) {
            uint64_t peer = *it;
            out.write(&peer, sizeof(peer));
        }
    }
}

void
TxEntry::deSerialize_common( inMemStream& in )
{
    in.read(&cts, sizeof(cts));
    in.read(&txState, sizeof(txState));
    in.read(&pstamp,  sizeof(pstamp));
    in.read(&sstamp,  sizeof(sstamp));
}

void
TxEntry::deSerialize_additional( inMemStream& in )
{
    uint32_t nWriteSet;

    in.read(&commitIntentState, sizeof(commitIntentState));

    // writeSet
    in.read(&nWriteSet, sizeof(nWriteSet));
    writeSetSize = nWriteSet;
    writeSetIndex = nWriteSet;
	writeSet.reset(new KVLayout *[nWriteSet]);
    for (uint32_t i = 0; i < nWriteSet; i++) {
    	KVLayout* kv = new KVLayout(0);
        kv->deSerialize(in);
        writeSet[i] = kv;
    }

    // peerSet
    uint32_t peerSetSize;
    in.read(&peerSetSize, sizeof(peerSetSize));
    peerSet.clear();
    for(uint32_t idx = 0; idx < peerSetSize; idx++) {
        uint64_t peer;
        in.read(&peer, sizeof(peer));
        insertPeerSet(peer);
    }
}

void
TxEntry::deSerialize( inMemStream& in )
{
    deSerialize_common( in );
    if (txState == TX_PENDING) {
        deSerialize_additional( in );
    }
}

} // end TxEntry class<|MERGE_RESOLUTION|>--- conflicted
+++ resolved
@@ -73,17 +73,10 @@
         sz += sizeof(commitIntentState);
 
         // writeSet
-<<<<<<< HEAD
-        sz += sizeof(writeSetSize);
-        for (uint32_t i = 0; i < writeSetSize; i++) {
-    	    assert (writeSet[i]);
-            sz += writeSet[i]->serializeSize();
-=======
         sz += sizeof(uint32_t);
         for (uint32_t i = 0; i < getWriteSetSize(); i++) {
             if (writeSet[i])
                 sz += writeSet[i]->serializeSize();
->>>>>>> 9c50deb0
         }
 
         // peerSet
@@ -111,14 +104,8 @@
         }
 
         // writeSet
-<<<<<<< HEAD
-        out.write(&writeSetIndex, sizeof(writeSetSize));
-        for (uint32_t i = 0; i < writeSetSize; i++) {
-            //KVLayout *kv = writeSet[i];
-=======
         out.write(&nWriteSet, sizeof(nWriteSet));
         for (uint32_t i = 0; i < nWriteSet; i++) {
->>>>>>> 9c50deb0
             assert (writeSet[i]);
             writeSet[i]->serialize(out);
         }
