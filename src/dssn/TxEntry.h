--- conflicted
+++ resolved
@@ -102,15 +102,10 @@
     };
 
     enum {
-<<<<<<< HEAD
     	//TX_xxx states track tx state visible to outside components like peers and coordinator
         /// Transaction is active and in an unstable state
-=======
-        /* Transaction state not yet initialized */
-        TX_INVAL = 0,
 
         /* Transaction is active and in an unstable state. */
->>>>>>> 8b6eb26a
         TX_PENDING = 1,
 
         /// Transaction has reached an abort conclusion, a stable state
