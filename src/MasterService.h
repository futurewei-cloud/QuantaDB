--- conflicted
+++ resolved
@@ -87,15 +87,12 @@
     void fillWithTestData(const FillWithTestDataRpc::Request& reqHdr,
                           FillWithTestDataRpc::Response& respHdr,
                           Rpc& rpc);
-<<<<<<< HEAD
     void increment(const IncrementRpc::Request& reqHdr,
                  IncrementRpc::Response& respHdr,
                  Rpc& rpc);
-=======
     void getHeadOfLog(const GetHeadOfLogRpc::Request& reqHdr,
                       GetHeadOfLogRpc::Response& respHdr,
                       Rpc& rpc);
->>>>>>> 520b440c
     void multiRead(const MultiReadRpc::Request& reqHdr,
                    MultiReadRpc::Response& respHdr,
                    Rpc& rpc);
