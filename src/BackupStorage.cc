/* Copyright (c) 2010-2012 Stanford University
 *
 * Permission to use, copy, modify, and distribute this software for any
 * purpose with or without fee is hereby granted, provided that the above
 * copyright notice and this permission notice appear in all copies.
 *
 * THE SOFTWARE IS PROVIDED "AS IS" AND THE AUTHOR(S) DISCLAIM ALL WARRANTIES
 * WITH REGARD TO THIS SOFTWARE INCLUDING ALL IMPLIED WARRANTIES OF
 * MERCHANTABILITY AND FITNESS. IN NO EVENT SHALL AUTHORS BE LIABLE FOR
 * ANY SPECIAL, DIRECT, INDIRECT, OR CONSEQUENTIAL DAMAGES OR ANY DAMAGES
 * WHATSOEVER RESULTING FROM LOSS OF USE, DATA OR PROFITS, WHETHER IN AN
 * ACTION OF CONTRACT, NEGLIGENCE OR OTHER TORTIOUS ACTION, ARISING OUT OF
 * OR IN CONNECTION WITH THE USE OR PERFORMANCE OF THIS SOFTWARE.
 */

#include "BackupStorage.h"
#include "CycleCounter.h"
#include "ShortMacros.h"

namespace RAMCloud {

// --- BackupStorage ---

BackupStorage::BackupStorage(size_t segmentSize,
                             Type storageType,
                             size_t writeRateLimit)
    : segmentSize(segmentSize)
    , writeRateLimit(writeRateLimit)
    , storageType(storageType)
{
}

/**
 * Report the read speed of this storage in MB/s.
 *
 * \return
 *      Storage read speed in MB/s.
 */
uint32_t
BackupStorage::benchmark(BackupStrategy backupStrategy)
{
    const uint32_t count = 16;
    uint32_t readSpeeds[count];
    BackupStorage::FrameRef frames[count];

    for (uint32_t i = 0; i < count; ++i) {
        frames[i] = open(true);
        frames[i]->close();
    }

    for (uint32_t i = 0; i < count; ++i) {
        CycleCounter<> counter;
        frames[i]->load();
        uint64_t ns = Cycles::toNanoseconds(counter.stop());
        readSpeeds[i] = downCast<uint32_t>(
                            segmentSize * 1000UL * 1000 * 1000 /
                            (1 << 20) / ns);
    }
    uint32_t minRead = *std::min_element(readSpeeds,
                                         readSpeeds + count);
    uint32_t avgRead = ({
        uint32_t sum = 0;
        foreach (uint32_t speed, readSpeeds)
            sum += speed;
        sum / count;
    });

    LOG(NOTICE, "Backup storage speeds (min): %u MB/s read", minRead);
    LOG(NOTICE, "Backup storage speeds (avg): %u MB/s read,", avgRead);

    if (backupStrategy == RANDOM_REFINE_MIN) {
        LOG(NOTICE, "RANDOM_REFINE_MIN BackupStrategy selected");
        return minRead;
    } else if (backupStrategy == RANDOM_REFINE_AVG) {
        LOG(NOTICE, "RANDOM_REFINE_AVG BackupStrategy selected");
        return avgRead;
    } else if (backupStrategy == EVEN_DISTRIBUTION) {
        LOG(NOTICE, "EVEN_SELECTION BackupStrategy selected");
        return 100;
    } else {
        DIE("Bad BackupStrategy selected");
    }
}

/**
 * Release the frame for reuse with another replica.
 * Called implicitly when the reference count associated with a FrameRef
 * drops to zero.
 */
void
BackupStorage::freeFrame(Frame* frame)
{
    frame->free();
}

/**
 * Called by subclass instances to throttle the client-perceived write
 * throughput after each write operation.
 *
 * \param count
 *      The number of bytes written to storage in the last operation.
 * \param ticks
 *      The number of actual ticks it took to write 'count' bytes to storage.
 */
void
BackupStorage::sleepToThrottleWrites(size_t count, uint64_t ticks) const
{
    if (writeRateLimit == 0)
        return;

    double rateLimit = static_cast<double>(writeRateLimit);
    double minAllowedTime = static_cast<double>(count) / 1048576 / rateLimit;
    double actualTime = Cycles::toSeconds(ticks);
    if (actualTime < minAllowedTime) {
        double delaySec = minAllowedTime - actualTime;
<<<<<<< HEAD
        useconds_t delayUsec = static_cast<useconds_t>(delaySec * 1.0e6);
=======
        useconds_t delayUsec = (useconds_t) (delaySec * 1.0e6 + 0.5);
>>>>>>> ecd405cb
        usleep(delayUsec);
        TEST_LOG("delayed %u usec", delayUsec);
    }
}

} // namespace RAMCloud<|MERGE_RESOLUTION|>--- conflicted
+++ resolved
@@ -113,11 +113,7 @@
     double actualTime = Cycles::toSeconds(ticks);
     if (actualTime < minAllowedTime) {
         double delaySec = minAllowedTime - actualTime;
-<<<<<<< HEAD
-        useconds_t delayUsec = static_cast<useconds_t>(delaySec * 1.0e6);
-=======
         useconds_t delayUsec = (useconds_t) (delaySec * 1.0e6 + 0.5);
->>>>>>> ecd405cb
         usleep(delayUsec);
         TEST_LOG("delayed %u usec", delayUsec);
     }
