--- conflicted
+++ resolved
@@ -252,127 +252,6 @@
     EXPECT_THROW(client->getTableId("bar"), TableDoesntExistException);
 }
 
-<<<<<<< HEAD
-TEST_F(CoordinatorServiceTest, enlistServer) {
-    EXPECT_EQ(1U, master->serverId.getId());
-    EXPECT_EQ(ServerId(2, 0),
-        CoordinatorClient::enlistServer(context, {}, {BACKUP_SERVICE},
-                "mock:host=backup"));
-
-    ProtoBuf::ServerList masterList;
-    service->serverList.serialize(masterList, {MASTER_SERVICE});
-    EXPECT_TRUE(TestUtil::matchesPosixRegex(
-                "server { services: 25 server_id: 1 "
-                "service_locator: \"mock:host=master\" "
-                "expected_read_mbytes_per_sec: [0-9]\\+ status: 0 } "
-                "version_number: 2",
-                masterList.ShortDebugString()));
-
-    ProtoBuf::Tablets& will = *service->serverList[1]->will;
-    EXPECT_EQ(0, will.tablet_size());
-
-    ProtoBuf::ServerList backupList;
-    service->serverList.serialize(backupList, {BACKUP_SERVICE});
-    EXPECT_EQ("server { services: 2 server_id: 2 "
-              "service_locator: \"mock:host=backup\" "
-              "expected_read_mbytes_per_sec: 0 status: 0 } "
-              "version_number: 2",
-              backupList.ShortDebugString());
-}
-
-namespace {
-bool startMasterRecoveryFilter(string s) {
-    return s == "startMasterRecovery" || s == "restartMasterRecovery";
-}
-}
-
-TEST_F(CoordinatorServiceTest, enlistServerReplaceAMaster) {
-    TaskQueue mgr;
-    service->recoveryManager.doNotStartRecoveries = true;
-
-    client->createTable("foo");
-    TestLog::Enable _(startMasterRecoveryFilter);
-    EXPECT_EQ(ServerId(2, 0),
-        CoordinatorClient::enlistServer(context, masterServerId,
-                                        {BACKUP_SERVICE},
-                                        "mock:host=backup"));
-    EXPECT_EQ("restartMasterRecovery: Scheduling recovery of master 1 | "
-              "restartMasterRecovery: Recovery crashedServerId: 1 | "
-              "restartMasterRecovery: Recovery will: tablet { table_id: 0 "
-                  "start_key_hash: 0 end_key_hash: 18446744073709551615 "
-                  "state: NORMAL user_data: 0 "
-                  "ctime_log_head_id: 0 ctime_log_head_offset: 0 }",
-              TestLog::get());
-    EXPECT_TRUE(service->serverList.contains(masterServerId));
-    EXPECT_EQ(ServerStatus::CRASHED,
-              service->serverList[masterServerId].status);
-}
-
-TEST_F(CoordinatorServiceTest, enlistServerReplaceANonMaster) {
-    TaskQueue mgr;
-    service->recoveryManager.doNotStartRecoveries = true;
-
-    ServerConfig config = ServerConfig::forTesting();
-    config.localLocator = "mock:host=backup1";
-    config.services = {BACKUP_SERVICE};
-    ServerId replacesId = cluster.addServer(config)->serverId;
-
-    TestLog::Enable _(startMasterRecoveryFilter);
-    EXPECT_EQ(ServerId(2, 1),
-        CoordinatorClient::enlistServer(context, replacesId,
-                                        {BACKUP_SERVICE},
-                                        "mock:host=backup2"));
-    EXPECT_EQ("startMasterRecovery: Server 2 crashed, but it had no tablets",
-              TestLog::get());
-    EXPECT_FALSE(service->serverList.contains(replacesId));
-}
-
-TEST_F(CoordinatorServiceTest, getMasterList) {
-    // master is already enlisted
-    ProtoBuf::ServerList masterList;
-    client->getMasterList(masterList);
-    // need to avoid non-deterministic mbytes_per_sec field.
-    EXPECT_EQ(0U, masterList.ShortDebugString().find(
-              "server { services: 25 server_id: 1 "
-              "service_locator: \"mock:host=master\" "
-              "expected_read_mbytes_per_sec: "));
-}
-
-TEST_F(CoordinatorServiceTest, getBackupList) {
-    // master is already enlisted
-    CoordinatorClient::enlistServer(context, {}, {BACKUP_SERVICE},
-                                    "mock:host=backup1");
-    CoordinatorClient::enlistServer(context, {}, {BACKUP_SERVICE},
-                                    "mock:host=backup2");
-    ProtoBuf::ServerList backupList;
-    client->getBackupList(backupList);
-    EXPECT_EQ("server { services: 2 server_id: 2 "
-              "service_locator: \"mock:host=backup1\" "
-              "expected_read_mbytes_per_sec: 0 "
-              "status: 0 } "
-              "server { services: 2 server_id: 3 "
-              "service_locator: \"mock:host=backup2\" "
-              "expected_read_mbytes_per_sec: 0 "
-              "status: 0 } version_number: 3",
-                            backupList.ShortDebugString());
-}
-
-TEST_F(CoordinatorServiceTest, getServerList) {
-    // master is already enlisted
-    CoordinatorClient::enlistServer(context, {}, {BACKUP_SERVICE},
-                                    "mock:host=backup1");
-    ProtoBuf::ServerList serverList;
-    client->getServerList(serverList);
-    EXPECT_EQ(2, serverList.server_size());
-    auto masterMask = ServiceMask{MASTER_SERVICE, PING_SERVICE,
-                                  MEMBERSHIP_SERVICE}.serialize();
-    EXPECT_EQ(masterMask, serverList.server(0).services());
-    auto backupMask = ServiceMask{BACKUP_SERVICE}.serialize();
-    EXPECT_EQ(backupMask, serverList.server(1).services());
-}
-
-=======
->>>>>>> 724fcf03
 TEST_F(CoordinatorServiceTest, getTabletMap) {
     client->createTable("foo");
     ProtoBuf::Tablets tabletMap;
@@ -384,45 +263,6 @@
               "ctime_log_head_id: 0 ctime_log_head_offset: 0 }",
               tabletMap.ShortDebugString());
 }
-
-<<<<<<< HEAD
-TEST_F(CoordinatorServiceTest, hintServerDown_master) {
-    TaskQueue mgr;
-    service->recoveryManager.doNotStartRecoveries = true;
-    // master is already enlisted
-    CoordinatorClient::enlistServer(context, {},
-                                    {MASTER_SERVICE, PING_SERVICE},
-                                    "mock:host=master2");
-    CoordinatorClient::enlistServer(context, {}, {BACKUP_SERVICE},
-                                    "mock:host=backup");
-    client->createTable("foo");
-    service->forceServerDownForTesting = true;
-    TestLog::Enable _(startMasterRecoveryFilter);
-    client->hintServerDown(masterServerId);
-    EXPECT_EQ("restartMasterRecovery: Scheduling recovery of master 1 | "
-              "restartMasterRecovery: Recovery crashedServerId: 1 | "
-              "restartMasterRecovery: Recovery will: tablet { table_id: 0 "
-                  "start_key_hash: 0 end_key_hash: 18446744073709551615 "
-                  "state: NORMAL user_data: 0 "
-                  "ctime_log_head_id: 0 ctime_log_head_offset: 0 }",
-               TestLog::get());
-    EXPECT_EQ(ServerStatus::CRASHED,
-              service->serverList[master->serverId].status);
-}
-
-TEST_F(CoordinatorServiceTest, hintServerDown_backup) {
-    ServerId id = CoordinatorClient::enlistServer(context, {},
-                                                  {BACKUP_SERVICE},
-                                                  "mock:host=backup");
-    EXPECT_EQ(1U, service->serverList.backupCount());
-    service->forceServerDownForTesting = true;
-    client->hintServerDown(id);
-    EXPECT_EQ(0U, service->serverList.backupCount());
-    EXPECT_FALSE(service->serverList.contains(id));
-}
-
-=======
->>>>>>> 724fcf03
 static bool
 reassignTabletOwnershipFilter(string s)
 {
@@ -482,41 +322,6 @@
     EXPECT_EQ(72U, tablet.ctime.segmentOffset());
 }
 
-<<<<<<< HEAD
-static bool
-setWillFilter(string s) {
-    return s == "setWill";
-}
-
-TEST_F(CoordinatorServiceTest, setWill) {
-    CoordinatorClient::enlistServer(context, {}, {MASTER_SERVICE},
-                                    "mock:host=master2");
-
-    ProtoBuf::Tablets will;
-    ProtoBuf::Tablets::Tablet& t(*will.add_tablet());
-    t.set_table_id(0);
-    t.set_start_key_hash(235);
-    t.set_end_key_hash(47234);
-    t.set_state(ProtoBuf::Tablets::Tablet::NORMAL);
-    t.set_user_data(19);
-    t.set_ctime_log_head_id(0);
-    t.set_ctime_log_head_offset(0);
-
-    TestLog::Enable _(&setWillFilter);
-    client->setWill(2, will);
-
-    EXPECT_EQ("setWill: Master 2 updated its Will (now 1 entries, was 0)",
-              TestLog::get());
-
-    // bad master id should fail
-    EXPECT_THROW(client->setWill(23481234, will), InternalError);
-}
-
-namespace {
-bool statusFilter(string s) {
-    return s != "checkStatus";
-}
-=======
 TEST_F(CoordinatorServiceTest, setRuntimeOption) {
     client->setRuntimeOption("failRecoveryMasters", "1 2 3");
     ASSERT_EQ(3u, service->runtimeOptions.failRecoveryMasters.size());
@@ -526,6 +331,5 @@
     EXPECT_EQ(0u, service->runtimeOptions.popFailRecoveryMasters());
     EXPECT_THROW(client->setRuntimeOption("BAD", "1 2 3"),
                  ObjectDoesntExistException);
->>>>>>> 724fcf03
 }
 }  // namespace RAMCloud