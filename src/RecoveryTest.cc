--- conflicted
+++ resolved
@@ -60,15 +60,9 @@
             , segMem()
             , seg()
         {
-<<<<<<< HEAD
-            mgr = new BackupManager(NULL, masterIdTub,
-                                    downCast<uint32_t>(locators.size()));
-            uint64_t backupId = 1;
-=======
             mgr = new ReplicaManager(NULL, masterIdTub,
                                      downCast<uint32_t>(locators.size()));
-            uint32_t backupId = 0;
->>>>>>> e5f861ee
+            uint64_t backupId = 1;
             foreach (const auto& locator, locators) {
                 ProtoBuf::ServerList::Entry& e(*backupList.add_server());
                 e.set_service_locator(locator);
