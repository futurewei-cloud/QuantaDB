--- conflicted
+++ resolved
@@ -213,12 +213,7 @@
                              Segment::INVALID_SEGMENT_ID);
         seg.append(LOG_ENTRY_TYPE_SEGHEADER, &header, sizeof(header));
         ReplicatedSegment* rs = mgr.allocateHead(segmentId, &seg, NULL);
-<<<<<<< HEAD
         rs->sync(seg.getAppendedLength());
-=======
-        Segment::Certificate unused;
-        rs->sync(seg.getAppendedLength(unused));
->>>>>>> 716abf2e
     }
 
     void
@@ -1766,108 +1761,6 @@
               STATUS_WRONG_VERSION);
 }
 
-TEST_F(MasterServiceTest, objectLivenessCallback_objectAlive) {
-    Key key(0, "key0", 4);
-    uint64_t version;
-
-    ramcloud->write(key.getTableId(),
-                    key.getStringKey(),
-                    key.getStringKeyLength(),
-                    "item0", 5, NULL, &version);
-
-    LogEntryType type;
-    Buffer buffer;
-    bool success = service->lookup(key, type, buffer);
-    EXPECT_TRUE(success);
-
-    // Object exists
-    EXPECT_EQ(LOG_ENTRY_TYPE_OBJ, type);
-    EXPECT_TRUE(service->checkLiveness(type, buffer));
-}
-
-TEST_F(MasterServiceTest, objectLivenessCallback_objectDeleted) {
-    Key key(0, "key0", 4);
-    uint64_t version;
-
-    ramcloud->write(key.getTableId(),
-                    key.getStringKey(),
-                    key.getStringKeyLength(),
-                    "item0", 5, NULL, &version);
-
-    LogEntryType type;
-    Buffer buffer;
-    bool success = service->lookup(key, type, buffer);
-    EXPECT_TRUE(success);
-
-    ramcloud->remove(key.getTableId(),
-                     key.getStringKey(),
-                     key.getStringKeyLength());
-
-    // Object does not exist
-    EXPECT_EQ(LOG_ENTRY_TYPE_OBJ, type);
-    EXPECT_FALSE(service->checkLiveness(type, buffer));
-}
-
-TEST_F(MasterServiceTest, objectLivenessCallback_objectModified) {
-    Key key(0, "key0", 4);
-    uint64_t version;
-
-    ramcloud->write(key.getTableId(),
-                    key.getStringKey(),
-                    key.getStringKeyLength(),
-                    "item0", 5, NULL, &version);
-
-    LogEntryType type;
-    Buffer buffer;
-    bool success = service->lookup(key, type, buffer);
-    EXPECT_TRUE(success);
-
-    // Object referenced by logObj1 exists
-    EXPECT_EQ(LOG_ENTRY_TYPE_OBJ, type);
-    EXPECT_TRUE(service->checkLiveness(type, buffer));
-
-    ramcloud->write(key.getTableId(),
-                    key.getStringKey(),
-                    key.getStringKeyLength(),
-                    "item0-v2", 5, NULL, &version);
-    LogEntryType type2;
-    Buffer buffer2;
-    success = service->lookup(key, type2, buffer2);
-
-    // Object referenced by logObj1 does not exist anymore
-    EXPECT_FALSE(service->checkLiveness(type, buffer));
-
-    // Object referenced by logObj2 exists
-    EXPECT_EQ(LOG_ENTRY_TYPE_OBJ, type2);
-    EXPECT_TRUE(service->checkLiveness(type2, buffer2));
-}
-
-TEST_F(MasterServiceTest, objectLivenessCallback_tableDoesntExist) {
-    ramcloud->createTable("table1");
-    uint64_t tableId = ramcloud->getTableId("table1");
-    Key key(tableId, "key0", 4);
-    uint64_t version;
-
-    ramcloud->write(key.getTableId(),
-                    key.getStringKey(),
-                    key.getStringKeyLength(),
-                    "item0", 5, NULL, &version);
-
-    LogEntryType type;
-    Buffer buffer;
-    bool success = service->lookup(key, type, buffer);
-    EXPECT_TRUE(success);
-    EXPECT_EQ(LOG_ENTRY_TYPE_OBJ, type);
-
-    // Object exists
-    EXPECT_TRUE(service->checkLiveness(type, buffer));
-
-    ramcloud->dropTable("table1");
-
-    // Object is not live since table does not exist anymore
-    EXPECT_FALSE(service->checkLiveness(type, buffer));
-}
-
 TEST_F(MasterServiceTest, objectRelocationCallback_objectAlive) {
     Key key(0, "key0", 4);
     uint64_t version;
@@ -1907,14 +1800,16 @@
 
     uint64_t initialTotalTrackedBytes = table->objectBytes;
 
-    EXPECT_TRUE(service->relocate(LOG_ENTRY_TYPE_OBJ, oldBuffer, newReference));
+    LogEntryRelocator relocator(service->segmentManager.getHeadSegment(), 100000);
+    service->relocate(LOG_ENTRY_TYPE_OBJ, oldBuffer, relocator);
+    EXPECT_TRUE(relocator.didAppend);
     EXPECT_EQ(initialTotalTrackedBytes, table->objectBytes);
 
     LogEntryType newType2;
     Buffer newBuffer2;
     HashTable::Reference newReference2;
-    success = service->lookup(key, newType2, newBuffer2, newReference2);
-    EXPECT_TRUE(success);
+    service->lookup(key, newType2, newBuffer2, newReference2);
+    EXPECT_TRUE(relocator.didAppend);
     EXPECT_EQ(newType, newType2);
     EXPECT_EQ(newReference, newReference2);
     EXPECT_NE(oldReference, newReference);
@@ -1944,11 +1839,11 @@
                      key.getStringKey(),
                      key.getStringKeyLength());
 
-    HashTable::Reference dummyReference;
     uint64_t initialTotalTrackedBytes = table->objectBytes;
 
-    success = service->relocate(LOG_ENTRY_TYPE_OBJ, buffer, dummyReference);
-    EXPECT_FALSE(success);
+    LogEntryRelocator relocator(service->segmentManager.getHeadSegment(), 100000);
+    service->relocate(LOG_ENTRY_TYPE_OBJ, buffer, relocator);
+    EXPECT_FALSE(relocator.didAppend);
     EXPECT_EQ(initialTotalTrackedBytes - buffer.getTotalLength(),
               table->objectBytes);
 }
@@ -1964,7 +1859,7 @@
 
     LogEntryType type;
     Buffer buffer;
-    bool success = service->lookup(key, type, buffer);
+    service->lookup(key, type, buffer);
 
     Table* table = service->getTable(key);
     table->objectCount++;
@@ -1978,8 +1873,9 @@
     HashTable::Reference dummyReference;
     uint64_t initialTotalTrackedBytes = table->objectBytes;
 
-    success = service->relocate(LOG_ENTRY_TYPE_OBJ, buffer, dummyReference);
-    EXPECT_FALSE(success);
+    LogEntryRelocator relocator(service->segmentManager.getHeadSegment(), 100000);
+    service->relocate(LOG_ENTRY_TYPE_OBJ, buffer, relocator);
+    EXPECT_FALSE(relocator.didAppend);
     EXPECT_EQ(initialTotalTrackedBytes - buffer.getTotalLength(),
               table->objectBytes);
 }
@@ -2030,10 +1926,9 @@
     oldTypeInLog = service->log->getEntry(oldTombstoneReference,
                                           oldBufferInLog);
 
-    success = service->relocate(LOG_ENTRY_TYPE_OBJTOMB,
-                                  oldBufferInLog,
-                                  newTombstoneReference);
-    EXPECT_TRUE(success);
+    LogEntryRelocator relocator(service->segmentManager.getHeadSegment(), 100000);
+    service->relocate(LOG_ENTRY_TYPE_OBJTOMB, oldBufferInLog, relocator);
+    EXPECT_TRUE(relocator.didAppend);
 
     // Check that tombstoneRelocationCallback() is checking the liveness
     // of the right segment (in log->containsSegment() function call).
