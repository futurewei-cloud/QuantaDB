/* Copyright (c) 2010-2017 Stanford University
 *
 * Permission to use, copy, modify, and distribute this software for any
 * purpose with or without fee is hereby granted, provided that the above
 * copyright notice and this permission notice appear in all copies.
 *
 * THE SOFTWARE IS PROVIDED "AS IS" AND THE AUTHOR(S) DISCLAIM ALL WARRANTIES
 * WITH REGARD TO THIS SOFTWARE INCLUDING ALL IMPLIED WARRANTIES OF
 * MERCHANTABILITY AND FITNESS. IN NO EVENT SHALL AUTHORS BE LIABLE FOR
 * ANY SPECIAL, DIRECT, INDIRECT, OR CONSEQUENTIAL DAMAGES OR ANY DAMAGES
 * WHATSOEVER RESULTING FROM LOSS OF USE, DATA OR PROFITS, WHETHER IN AN
 * ACTION OF CONTRACT, NEGLIGENCE OR OTHER TORTIOUS ACTION, ARISING OUT OF
 * OR IN CONNECTION WITH THE USE OR PERFORMANCE OF THIS SOFTWARE.
 */

/**
 * \file
 * This file defines all the information related to the "wire format" for
 * RAMCloud remote procedure calls (i.e. the bits that are transmitted in
 * requests and responses).
 */

#ifndef RAMCLOUD_WIREFORMAT_H
#define RAMCLOUD_WIREFORMAT_H

#include "RejectRules.h"
#include "LogMetadata.h"
#include "Status.h"

namespace RAMCloud { namespace WireFormat {

/**
 * Selects the particular service that will handle a given rpc.
 * A rpc may only be sent to one particular service; see ServiceMask for
 * situations dealing with sets of services on a particular Server.
 */
enum ServiceType {
    MASTER_SERVICE,
    BACKUP_SERVICE,
    COORDINATOR_SERVICE,
    ADMIN_SERVICE,
    DSSN_SERVICE,
    INVALID_SERVICE, // One higher than the max.
};

/**
 * Bits masked together to describe multiple services. These should never be
 * used other than for (de-)serialization to/from ServiceMasks which provide
 * a higher-level interface.
 */
typedef uint32_t SerializedServiceMask;
static_assert(INVALID_SERVICE < (sizeof(SerializedServiceMask) * 8),
              "SerializedServiceMask too small to represent all ServiceTypes.");

/**
 * This enum defines the choices for the "opcode" field in RPC
 * headers, which selects a particular operation to perform.  Each
 * RAMCloud service implements a subset of these operations.  If you
 * change this table you must also reflect the changes in the following
 * locations:
 * - The method opcodeSymbol in WireFormat.cc.
 * - WireFormatTest.cc's out-of-range test, if ILLEGAL_RPC_TYPE was changed.
 * - You may need to modify the "callees" table in scripts/genLevels.py,
 *   which keeps track of which RPCs invoke which other RPCs.
 */
enum Opcode {
    PING                        = 7,
    PROXY_PING                  = 8,
    KILL                        = 9,
    CREATE_TABLE                = 10,
    GET_TABLE_ID                = 11,
    DROP_TABLE                  = 12,
    READ                        = 13,
    WRITE                       = 14,
    REMOVE                      = 15,
    ENLIST_SERVER               = 16,
    GET_SERVER_LIST             = 17,
    GET_TABLE_CONFIG            = 18,
    RECOVER                     = 19,
    HINT_SERVER_CRASHED         = 20,
    RECOVERY_MASTER_FINISHED    = 21,
    ENUMERATE                   = 22,
    SET_MASTER_RECOVERY_INFO    = 23,
    FILL_WITH_TEST_DATA         = 24,
    MULTI_OP                    = 25,
    GET_METRICS                 = 26,
    BACKUP_FREE                 = 28,
    BACKUP_GETRECOVERYDATA      = 29,
    BACKUP_STARTREADINGDATA     = 31,
    BACKUP_WRITE                = 32,
    BACKUP_RECOVERYCOMPLETE     = 33,
    UPDATE_SERVER_LIST          = 35,
    BACKUP_STARTPARTITION       = 36,
    DROP_TABLET_OWNERSHIP       = 39,
    TAKE_TABLET_OWNERSHIP       = 40,
    GET_HEAD_OF_LOG             = 42,
    INCREMENT                   = 43,
    PREP_FOR_MIGRATION          = 44,
    RECEIVE_MIGRATION_DATA      = 45,
    REASSIGN_TABLET_OWNERSHIP   = 46,
    MIGRATE_TABLET              = 47,
    IS_REPLICA_NEEDED           = 48,
    SPLIT_TABLET                = 49,
    GET_SERVER_STATISTICS       = 50,
    SET_RUNTIME_OPTION          = 51,
    GET_SERVER_CONFIG           = 52,
    GET_BACKUP_CONFIG           = 53,
    GET_MASTER_CONFIG           = 55,
    GET_LOG_METRICS             = 56,
    VERIFY_MEMBERSHIP           = 57,
    GET_RUNTIME_OPTION          = 58,
    GET_LEASE_INFO              = 59,
    RENEW_LEASE                 = 60,
    SERVER_CONTROL              = 61,
    SERVER_CONTROL_ALL          = 62,
    GET_SERVER_ID               = 63,
    READ_KEYS_AND_VALUE         = 64,
    LOOKUP_INDEX_KEYS           = 65,
    READ_HASHES                 = 66,
    INSERT_INDEX_ENTRY          = 67,
    REMOVE_INDEX_ENTRY          = 68,
    CREATE_INDEX                = 69,
    DROP_INDEX                  = 70,
    DROP_INDEXLET_OWNERSHIP     = 71,
    TAKE_INDEXLET_OWNERSHIP     = 72,
    PREP_FOR_INDEXLET_MIGRATION = 73,
    SPLIT_AND_MIGRATE_INDEXLET  = 74,
    COORD_SPLIT_AND_MIGRATE_INDEXLET = 75,
    TX_DECISION                 = 76,
    TX_PREPARE                  = 77,
    TX_REQUEST_ABORT            = 78,
    TX_HINT_FAILED              = 79,
    ECHO                        = 80,
    DSSN_NOTIFY_TEST            = 81,
    DSSN_COMMIT                 = 82,
    DSSN_SEND_SSN_ASYNC         = 83,
    DSSN_REQUEST_SSN_ASYNC      = 84,
    ILLEGAL_RPC_TYPE            = 85, // 1 + the highest legitimate Opcode
};

/**
 * This enum defines the different types of control operations
 * that could be used with SERVER_CONTROL RPC. Any new control
 * op should be added here.
 */
enum ControlOp {
    START_DISPATCH_PROFILER     = 1000,
    STOP_DISPATCH_PROFILER      = 1001,
    DUMP_DISPATCH_PROFILE       = 1002,
    GET_TIME_TRACE              = 1003,
    LOG_TIME_TRACE              = 1004,
    GET_CACHE_TRACE             = 1005,
    LOG_CACHE_TRACE             = 1006,
    GET_PERF_STATS              = 1007,
    START_PERF_COUNTERS         = 1008,
    STOP_PERF_COUNTERS          = 1009,
    LOG_MESSAGE                 = 1010,
    RESET_METRICS               = 1011,
    QUIESCE                     = 1012,
};

/**
 * DSSN Constant definition
 */
#define DSSN_MD_INITIAL  0
#define DSSN_MD_INFINITY (uint64_t)-1

/**
 * Used in linearizable RPCs to check whether or not the RPC can be processed.
 */
struct ClientLease {
    uint64_t leaseId;           /// A cluster unique id for a specific lease.
                                /// 0 is used to indicate invalid or expired id.
    uint64_t leaseExpiration;   /// Cluster time after which the lease may have
                                /// become invalid.
    uint64_t timestamp;         /// Cluster time when this lease information was
                                /// provided by the coordinator.
} __attribute__((packed));

struct DSSNTxMeta {
    uint64_t pstamp;
    uint64_t sstamp;
    uint64_t cstamp;
} __attribute__((packed));

/**
 * Each RPC request starts with this structure.
 */
struct RequestCommon {
    uint16_t opcode;              /// Opcode of operation to be performed.
    uint16_t service;             /// ServiceType to invoke for this rpc.
} __attribute__((packed));

/**
 * Some RPCs include an explicit server id in the header, to detect
 * situations where a new server starts up with the same locator as an old
 * dead server; RPCs intended for the old server must be rejected by
 * the new server.
 */
struct RequestCommonWithId {
    uint16_t opcode;              /// Opcode of operation to be performed.
    uint16_t service;             /// ServiceType to invoke for this rpc.
    uint64_t targetId;            /// ServerId for which this RPC is
                                  /// intended. 0 means "ignore this field":
                                  /// for convenience during testing.
} __attribute__((packed));

/**
 * Each RPC response starts with this structure.
 */
struct ResponseCommon {
    Status status;                // Indicates whether the operation
                                  // succeeded; if not, it explains why.
} __attribute__((packed));

/**
 * When the response status is STATUS_RETRY, the full response looks like
 * this (it contains extra information for use by the requesting client).
 */
struct RetryResponse {
    ResponseCommon common;
    uint32_t minDelayMicros;      // Lower bound on client delay, in
                                  // microseconds.
    uint32_t maxDelayMicros;      // Upper bound on client delay, in
                                  // microseconds. The client should choose
                                  // a random number between minDelayMicros
                                  // and maxDelayMicros, and wait that long
                                  // before retrying the RPC.
    uint32_t messageLength;       // Number of bytes in a message that
                                  // describes the reason for the retry.
                                  // 0 means there is no message.
                                  // The message itself immediately follows
                                  // this header, and it must include a
                                  // terminating null character, which is
                                  // included in messageLength.
} __attribute__((packed));


// For each RPC there is a structure below, which contains the following:
//   * A field "opcode" defining the Opcode used in requests.
//   * A field "service" defining the ServiceType to use in requests.
//   * A struct Request, which defines the fixed fields in the header for
//     requests.
//   * A struct Response, which defines the header for responses to this
//     RPC.
// For details on the meaning of the individual fields in Request and
// Response structures, see the wrapper methods used to invoke the RPC
// (for example, for Read, see RamCloud::read); for the most part,
// arguments to the wrapper methods are passed directly to the corresponding
// fields of the Request structure, and fields of the Response are returned
// as results of the wrapper method.
//
// All structs are packed so that they have a standard byte representation.
// All fields are little endian.

// The RPCs below are in alphabetical order

struct BackupFree {
    static const Opcode opcode = BACKUP_FREE;
    static const ServiceType service = BACKUP_SERVICE;
    struct Request {
        RequestCommonWithId common;
        uint64_t masterId;      ///< Server Id from whom the request is coming.
        uint64_t segmentId;     ///< Target segment to discard from backup.
    } __attribute__((packed));
    struct Response {
        ResponseCommon common;
    } __attribute__((packed));
};

struct BackupGetRecoveryData {
    static const Opcode opcode = BACKUP_GETRECOVERYDATA;
    static const ServiceType service = BACKUP_SERVICE;
    struct Request {
        RequestCommonWithId common;
        uint64_t recoveryId;    ///< Identifies the recovery for which the
                                ///< recovery segment is requested.
        uint64_t masterId;      ///< Server Id from whom the request is coming.
        uint64_t segmentId;     ///< Target segment to get data from.
        uint64_t partitionId;   ///< Partition id of :ecovery segment to fetch.
    } __attribute__((packed));
    struct Response {
        Response()
            : common()
            , certificate()
        {}
        Response(const ResponseCommon& common,
                 const SegmentCertificate& certificate)
            : common(common)
            , certificate(certificate)
        {}
        ResponseCommon common;
        SegmentCertificate certificate; ///< Certificate for the segment
                                        ///< which follows this fields in
                                        ///< the response field. Used by
                                        ///< master to iterate over the
                                        ///< segment.
    } __attribute__((packed));
};

struct BackupRecoveryComplete {
    static const Opcode opcode = BACKUP_RECOVERYCOMPLETE;
    static const ServiceType service = BACKUP_SERVICE;
    struct Request {
        RequestCommonWithId common;
        uint64_t masterId;      ///< Server Id which was recovered.
    } __attribute__((packed));
    struct Response {
        ResponseCommon common;
    } __attribute__((packed));
};

struct BackupStartReadingData {
    static const Opcode opcode = BACKUP_STARTREADINGDATA;
    static const ServiceType service = BACKUP_SERVICE;
    struct Request {
        RequestCommonWithId common;
        uint64_t recoveryId;       ///< Identifies the recovery for which
                                   ///< information should be returned and
                                   ///< recovery segments should be built.
        uint64_t masterId;         ///< Server Id from whom the request is
                                   ///< coming.
        uint32_t partitionsLength; ///< Number of bytes in the partition map.
                                   ///< The bytes of the partition map follow
                                   ///< immediately after this header. See
                                   ///< ProtoBuf::Tablets.
    } __attribute__((packed));
    struct Response {
        ResponseCommon common;
        uint32_t replicaCount;         ///< Number of entries in the replica
                                       ///< list following this header.
        uint32_t primaryReplicaCount;  ///< Count of segment replicas that are
                                       ///< primary. These appear at the start
                                       ///< of the replica list.
        uint32_t digestBytes;          ///< Number of bytes for optional
                                       ///< LogDigest.
        uint64_t digestSegmentId;      ///< SegmentId the LogDigest came from.
        uint64_t digestSegmentEpoch;   ///< Segment epoch of the replica from
                                       ///< which the digest was taken. Used
                                       ///< by the coordinator to determine if
                                       ///< the replica might have been
                                       ///< inconsistent. If it might've been
                                       ///< this digest will be discarded
                                       ///< by the coordinator for safety.
        uint32_t tableStatsBytes;      ///< Byte length of TableStats::Digest
                                       ///< that go after the LogDigest
        // An array of segmentIdCount replicas follows.
        // Each entry is a Replica (see below).
        //
        // If logDigestBytes != 0, then a serialised LogDigest follows
        // immediately after the replica list.
        // If tableStatsBytes != 0, then a TableStats::Digest follows.
    } __attribute__((packed));
    /// Used in the Response to report which replicas the backup has.
    struct Replica {
        uint64_t segmentId;        ///< The segment ID.
        uint64_t segmentEpoch;     ///< Epoch for the segment that the replica
                                   ///< was most recently updated in. Used by
                                   ///< the coordinator to filter out stale
                                   ///< replicas from the log.
        bool closed;               ///< Whether the replica was marked as
                                   ///< closed on the backup. If it was it
                                   ///< is inherently consistent and can be
                                   ///< used without scrutiny during recovery.
        Replica(uint64_t segmentId, uint64_t segmentEpoch, bool closed)
            : segmentId(segmentId)
            , segmentEpoch(segmentEpoch)
            , closed(closed)
        {}
        friend bool operator==(const Replica& left, const Replica& right) {
            return left.segmentId == right.segmentId &&
                   left.segmentEpoch == right.segmentEpoch &&
                   left.closed == right.closed;
        }
    } __attribute__((packed));
};

struct BackupStartPartitioningReplicas {
    static const Opcode opcode = BACKUP_STARTPARTITION;
    static const ServiceType service = BACKUP_SERVICE;
    struct Request {
        RequestCommonWithId common;
        uint64_t recoveryId;       ///< Identifies the recovery for which
                                   ///< information should be returned and
                                   ///< recovery segments should be built.
        uint64_t masterId;         ///< Server Id from whom the request is
                                   ///< coming.
        uint32_t partitionsLength; ///< Number of bytes in the partition map.
                                   ///< The bytes of the partition map follow
                                   ///< immediately after this header. See
                                   ///< ProtoBuf::Tablets.
    } __attribute__((packed));
    struct Response {
        ResponseCommon common;
    } __attribute__((packed));
};

struct BackupWrite {
    static const Opcode opcode = BACKUP_WRITE;
    static const ServiceType service = BACKUP_SERVICE;
    struct Request {
        Request()
            : common()
            , masterId()
            , segmentId()
            , segmentEpoch()
            , offset()
            , length()
            , open()
            , close()
            , primary()
            , certificateIncluded()
            , certificate()
        {}
        Request(const RequestCommonWithId& common,
                uint64_t masterId,
                uint64_t segmentId,
                uint64_t segmentEpoch,
                uint32_t offset,
                uint32_t length,
                bool open,
                bool close,
                bool primary,
                bool certificateIncluded,
                const SegmentCertificate& certificate)
            : common(common)
            , masterId(masterId)
            , segmentId(segmentId)
            , segmentEpoch(segmentEpoch)
            , offset(offset)
            , length(length)
            , open(open)
            , close(close)
            , primary(primary)
            , certificateIncluded(certificateIncluded)
            , certificate(certificate)
        {}
        RequestCommonWithId common;
        uint64_t masterId;        ///< Server from whom the request is coming.
        uint64_t segmentId;       ///< Target segment to update.
        uint64_t segmentEpoch;    ///< Epoch for the segment that the replica
                                  ///< is being updated in. Used by
                                  ///< the coordinator to filter out stale
                                  ///< replicas from the log.
        uint32_t offset;          ///< Offset into this segment to write at.
        uint32_t length;          ///< Number of bytes to write.
        bool open;                ///< If open request.
        bool close;               ///< If close request.
        bool primary;             ///< If this replica should be considered
                                  ///< a primary and loaded immediately on
                                  ///< the start of recovery.
        bool certificateIncluded; ///< If false #certificate is undefined, if
                                  ///< true then it includes a valid certificate
                                  ///< that should be placed in the segment
                                  ///< after the data from this write.
        SegmentCertificate certificate; ///< Certificate which should be
                                        ///< written to storage
                                        ///< following the data included
                                        ///< in this rpc.
        // Opaque byte string follows with data to write.
    } __attribute__((packed));
    struct Response {
        ResponseCommon common;
    } __attribute__((packed));
};

struct CoordSplitAndMigrateIndexlet {
    static const Opcode opcode = COORD_SPLIT_AND_MIGRATE_INDEXLET;
    static const ServiceType service = COORDINATOR_SERVICE;
    struct Request {
        RequestCommon common;
        uint64_t newOwnerId;        // ServerId of the master to which the
                                    // second indexlet resulting from the split
                                    // should be migrated.
        uint64_t tableId;           // Id of table to which the index belongs.
        uint8_t indexId;            // Id of index.
        uint16_t splitKeyLength;    // Length in bytes of splitKey.
        // In buffer: The actual bytes for splitKey go here. splitKey
        // indicates where to split the indexlet that contains this key.
        // This will be the first key of the new indexlet.
    } __attribute__((packed));
    struct Response {
        ResponseCommon common;
    } __attribute__((packed));
};

struct CreateTable {
    static const Opcode opcode = CREATE_TABLE;
    static const ServiceType service = COORDINATOR_SERVICE;
    struct Request {
        RequestCommon common;
        uint32_t nameLength;          // Number of bytes in the name,
                                      // including terminating NULL
                                      // character. The bytes of the name
                                      // follow immediately after this header.
        uint32_t serverSpan;          // The number of servers across which
                                      // this table will be divided.
    } __attribute__((packed));
    struct Response {
        ResponseCommon common;
        uint64_t tableId;             // The id of the created table.
    } __attribute__((packed));
};

struct DropTable {
    static const Opcode opcode = DROP_TABLE;
    static const ServiceType service = COORDINATOR_SERVICE;
    struct Request {
        RequestCommon common;
        uint32_t nameLength;          // Number of bytes in the name,
                                      // including terminating NULL
                                      // character. The bytes of the name
                                      // follow immediately after this header.
    } __attribute__((packed));
    struct Response {
        ResponseCommon common;
    } __attribute__((packed));
};

struct CreateIndex {
    static const Opcode opcode = CREATE_INDEX;
    static const ServiceType service = COORDINATOR_SERVICE;
    struct Request {
        RequestCommon common;
        uint64_t tableId;       // Id of table to which the index belongs.
        uint8_t indexType;      // Type of secondary keys in the index.
        uint8_t indexId;        // Id of secondary keys in the index.
        uint8_t numIndexlets;   // Number of indexlets to partition the index
                                // key space.
    } __attribute__((packed));
    struct Response {
        ResponseCommon common;
    } __attribute__((packed));
};

struct DropIndex {
    static const Opcode opcode = DROP_INDEX;
    static const ServiceType service = COORDINATOR_SERVICE;
    struct Request {
        RequestCommon common;
        uint64_t tableId;       // Id of table to which the index belongs.
        uint8_t indexId;        // Id of secondary keys in the index.
    } __attribute__((packed));
    struct Response {
        ResponseCommon common;
    } __attribute__((packed));
};

struct DropIndexletOwnership {
    static const Opcode opcode = DROP_INDEXLET_OWNERSHIP;
    static const ServiceType service = MASTER_SERVICE;
    struct Request {
        RequestCommonWithId common;
        uint64_t tableId;                   // Id of table to which the index
                                            // belongs.
        uint8_t indexId;                    // Id of secondary keys in index.
        uint16_t firstKeyLength;            // Length of firstKey in bytes.
        uint16_t firstNotOwnedKeyLength;    // Length of firstNotOwnedKey in
                                            // bytes.
        // In buffer: The actual bytes for firstKey and firstNotOwnedKey
        // go here. [firstKey, firstNotOwnedKey) defines the span of the
        // indexlet.
    } __attribute__((packed));
    struct Response {
        ResponseCommon common;
    } __attribute__((packed));
};

struct DropTabletOwnership {
    static const Opcode opcode = DROP_TABLET_OWNERSHIP;
    static const ServiceType service = MASTER_SERVICE;
    struct Request {
        RequestCommonWithId common;
        uint64_t tableId;
        uint64_t firstKeyHash;
        uint64_t lastKeyHash;
    } __attribute__((packed));
    struct Response {
        ResponseCommon common;
    } __attribute__((packed));
};
#if 0
struct DSSNCommit {
    static const Opcode opcode = DSSN_COMMIT;
    static const ServiceType service = DSSN_SERVICE;

    struct Request {
        RequestCommon common;
        uint64_t cts;
        uint64_t pstamp;
        uint64_t sstamp;
        uint32_t shardCount; // Number of Part structures following
        uint32_t readSetCount; // Number of Part structures following
        uint32_t writeSetCount; // Number of Part structures following

        struct ShardPart {
        	uint64_t shardId;
        } __attribute__((packed));

        struct ReadPart {
            uint64_t tableId;
            uint16_t keyLength;

            // In buffer: The actual key for this part
            // follows immediately after this.
            ReadPart(uint64_t tableId, uint16_t keyLength)
                : tableId(tableId),
                  keyLength(keyLength)
            {
            }
        } __attribute__((packed));

        struct WritePart {
            uint64_t tableId;
            bool isTombstone;
            uint32_t length;        // length of keysAndValue

            // In buffer: KeysAndValue follow immediately after this
            WritePart(uint64_t tableId, bool isTombstone, uint32_t length)
                : tableId(tableId)
            	, isTombstone(isTombstone)
                , length(length)
            {
            }
        } __attribute__((packed));
    } __attribute__((packed));
    struct Response {
        // RpcResponseCommon contains a status field. But it is used for
        // indicating communication status
        // isCommitted indicates the commit-intent decision
        ResponseCommon common;
        bool isCommitted;
    } __attribute__((packed));
};
#endif

struct Echo {
    static const Opcode opcode = ECHO;
    static const ServiceType service = MASTER_SERVICE;
    struct Request {
        RequestCommon common;
        uint32_t length;            // Length of the original message.
        uint32_t echoLength;        // Length of the echo message.
    } __attribute__((packed));
    struct Response {
        ResponseCommon common;
        uint32_t length;            // Length of the echo message.
        char padding[4];            // Ensure Request and Response have
                                    // the same size.
    } __attribute__((packed));
    static_assert(sizeof(Request) == sizeof(Response), "");
};

struct EnlistServer {
    static const Opcode opcode = ENLIST_SERVER;
    static const ServiceType service = COORDINATOR_SERVICE;
    struct Request {
        RequestCommon common;
        /// If nonzero, indicates a particular index number to use for this
        /// server's id, if it is available.  Zero means no preference.
        uint32_t preferredIndex;

        /// Server id this server used to operate at; the coordinator must
        /// make sure this server is removed from the cluster before
        /// enlisting the calling server.
        uint64_t replacesId;
        SerializedServiceMask serviceMask; ///< Which services are available
                                           ///< on the enlisting server.
        uint32_t readSpeed;                /// MB/s read speed if a BACKUP
        /// Number of bytes in the serviceLocator, including terminating NULL
        /// character.  The bytes of the service locator follow immediately
        /// after this header.
        uint32_t serviceLocatorLength;
    } __attribute__((packed));
    struct Response {
        ResponseCommon common;
        uint64_t serverId;               /// Unique ServerId assigned to this
                                         /// enlisting server process.
    } __attribute__((packed));
};

struct Enumerate {
    static const Opcode opcode = ENUMERATE;
    static const ServiceType service = MASTER_SERVICE;
    struct Request {
        RequestCommon common;
        uint64_t tableId;
        bool keysOnly;              // False means that full objects are
                                    // returned, containing both keys and data.
                                    // True means that the returned objects have
                                    // been truncated so that the object data
                                    // (normally the last field of the object)
                                    // is omitted.
        uint64_t tabletFirstHash;
        uint32_t iteratorBytes;     // Size of iterator in bytes. The
                                    // actual iterator follows
                                    // immediately after this header.
                                    // See EnumerationIterator.
    } __attribute__((packed));
    struct Response {
        ResponseCommon common;
        uint64_t tabletFirstHash;
        uint32_t payloadBytes;      // Size of payload, where each object in
                                    // payload is a uint32_t size,
                                    // Object metadata, and key and data
                                    // blobs. The actual payload
                                    // follows immediately after this
                                    // header.
        uint32_t iteratorBytes;     // Size of iterator in bytes. The
                                    // actual iterator follows after
                                    // the payload. See
                                    // EnumerationIterator.
    } __attribute__((packed));
};

struct FillWithTestData {
    static const Opcode opcode = FILL_WITH_TEST_DATA;
    static const ServiceType service = MASTER_SERVICE;
    struct Request {
        RequestCommon common;
        uint32_t numObjects;        // Number of objects to add to tables
                                    // in round-robin fashion.
        uint32_t objectSize;        // Size of each object to add.
    } __attribute__((packed));
    struct Response {
        ResponseCommon common;
    } __attribute__((packed));
};

struct GetBackupConfig {
    static const Opcode opcode = GET_BACKUP_CONFIG;
    static const ServiceType service = COORDINATOR_SERVICE;
    struct Request {
        RequestCommon common;
    } __attribute__((packed));
    struct Response {
        ResponseCommon common;
        uint32_t backupConfigLength;   // Number of bytes in the backup config
                                       // protocol buffer immediately follow-
                                       // ing this header.
    } __attribute__((packed));
};

struct GetHeadOfLog {
    static const Opcode opcode = GET_HEAD_OF_LOG;
    static const ServiceType service = MASTER_SERVICE;
    struct Request {
        RequestCommonWithId common;
    } __attribute__((packed));
    struct Response {
        ResponseCommon common;
        uint64_t headSegmentId;     // ID of head segment in the log.
        uint32_t headSegmentOffset; // Byte offset of head within the segment.
    } __attribute__((packed));
};

struct GetLeaseInfo {
    static const Opcode opcode = GET_LEASE_INFO;
    static const ServiceType service = COORDINATOR_SERVICE;
    struct Request {
        RequestCommon common;
        uint64_t leaseId;       // Id of lease whose info should be returned.
    } __attribute__((packed));
    struct Response {
        ResponseCommon common;
        ClientLease lease;      // Requested lease information.
    } __attribute__((packed));
};

struct GetLogMetrics {
    static const Opcode opcode = GET_LOG_METRICS;
    static const ServiceType service = MASTER_SERVICE;
    struct Request {
        RequestCommon common;
    } __attribute__((packed));
    struct Response {
        ResponseCommon common;
        uint32_t logMetricsLength; // Number of bytes in the log metrics
                                   // protocol buffer immediately follow-
                                   // ing this header.
    } __attribute__((packed));
};

struct GetMasterConfig {
    static const Opcode opcode = GET_MASTER_CONFIG;
    static const ServiceType service = COORDINATOR_SERVICE;
    struct Request {
        RequestCommon common;
    } __attribute__((packed));
    struct Response {
        ResponseCommon common;
        uint32_t masterConfigLength;   // Number of bytes in the master config
                                       // protocol buffer immediately follow-
                                       // ing this header.
    } __attribute__((packed));
};

struct GetMetrics {
    static const Opcode opcode = Opcode::GET_METRICS;
    static const ServiceType service = ADMIN_SERVICE;
    struct Request {
        RequestCommon common;
    } __attribute__((packed));
    struct Response {
        ResponseCommon common;
        uint32_t messageLength;    // Number of bytes in a
                                   // ProtoBuf::MetricList message that
                                   // follows immediately after this
                                   // header.
        // Variable-length byte string containing ProtoBuf::MetricList
        // follows.
    } __attribute__((packed));
};

struct GetRuntimeOption {
    static const Opcode opcode = GET_RUNTIME_OPTION;
    static const ServiceType service = COORDINATOR_SERVICE;
    struct Request {
        RequestCommon common;
        uint32_t optionLength; // Number of bytes in the name of the option
                               // to read including terminating NULL character.
                               // The actual bytes follow immediately after
                               // this header structure.
    } __attribute__((packed));
    struct Response {
        ResponseCommon common;
        uint32_t valueLength;  // Number of bytes in string representing the
                               // value of corresponding option including
                               // terminating NULL character.  The actual
                               // bytes follow immediately after this header.
    } __attribute__((packed));
};

struct GetServerConfig {
    static const Opcode opcode = GET_SERVER_CONFIG;
    static const ServiceType service = ADMIN_SERVICE;
    struct Request {
        RequestCommon common;
    } __attribute__((packed));
    struct Response {
        ResponseCommon common;
        uint32_t serverConfigLength;   // Number of bytes in the server config
                                       // protocol buffer immediately follow-
                                       // ing this header.
    } __attribute__((packed));
};

struct GetServerId {
    static const Opcode opcode = GET_SERVER_ID;
    static const ServiceType service = ADMIN_SERVICE;
    struct Request {
        RequestCommon common;
    } __attribute__((packed));
    struct Response {
        ResponseCommon common;
        uint64_t serverId;             // ServerId of the server that
                                       // processed the request.
    } __attribute__((packed));
};

struct GetServerList {
    static const Opcode opcode = GET_SERVER_LIST;
    static const ServiceType service = COORDINATOR_SERVICE;
    struct Request {
        RequestCommon common;
        SerializedServiceMask serviceMask; ///< Only get servers with specified
                                           ///< services.
    } __attribute__((packed));
    struct Response {
        ResponseCommon common;
        uint32_t serverListLength; // Number of bytes in the server list.
                                   // The bytes of the server list follow
                                   // immediately after this header. See
                                   // ProtoBuf::ServerList.
    } __attribute__((packed));
};

struct GetServerStatistics {
    static const Opcode opcode = GET_SERVER_STATISTICS;
    static const ServiceType service = MASTER_SERVICE;
    struct Request {
        RequestCommon common;
    } __attribute__((packed));
    struct Response {
        ResponseCommon common;
        uint32_t serverStatsLength;// Number of bytes in the ServerStatistics
                                   // protobuf. The bytes of the protobuf
                                   // follow immediately after this header.
                                   // See ProtoBuf::Tablets.
    } __attribute__((packed));
};

struct GetTableId {
    static const Opcode opcode = GET_TABLE_ID;
    static const ServiceType service = COORDINATOR_SERVICE;
    struct Request {
        RequestCommon common;
        uint32_t nameLength;          // Number of bytes in the name,
                                      // including terminating NULL
                                      // character. The bytes of the name
                                      // follow immediately after this header.
    } __attribute__((packed));
    struct Response {
        ResponseCommon common;
        uint64_t tableId;
    } __attribute__((packed));
};

struct GetTableConfig {
    static const Opcode opcode = GET_TABLE_CONFIG;
    static const ServiceType service = COORDINATOR_SERVICE;
    struct Request {
        RequestCommon common;
        uint64_t tableId;
    } __attribute__((packed));
    struct Response {
        ResponseCommon common;
        uint32_t tableConfigLength;  // Number of bytes in the tablet map.
                                   // The bytes of the tablet map follow
                                   // immediately after this header. See
                                   // ProtoBuf::Tablets.
    } __attribute__((packed));
};

struct HintServerCrashed {
    static const Opcode opcode = HINT_SERVER_CRASHED;
    static const ServiceType service = COORDINATOR_SERVICE;
    struct Request {
        RequestCommon common;
        uint64_t serverId;         // ServerId of the server suspected of being
                                   // dead. Poke it with a stick.
    } __attribute__((packed));
    struct Response {
        ResponseCommon common;
    } __attribute__((packed));
};

struct Increment {
    static const Opcode opcode = INCREMENT;
    static const ServiceType service = MASTER_SERVICE;
    struct Request {
        RequestCommon common;
        uint64_t tableId;
        ClientLease lease;
        uint64_t rpcId;
        uint64_t ackId;
        uint16_t keyLength;           // Length of the key in bytes.
                                      // The actual bytes of the key follow
                                      // immediately after this header.
        // If non-zero, the object's value is interpreted as int64_t and
        // incremented by the given value.
        int64_t incrementInt64;
        // If != 0.0, the objects's value is interpreted as double and
        // incremented by the given value.
        double incrementDouble;
        RejectRules rejectRules;
    } __attribute__((packed));
    struct Response {
        ResponseCommon common;
        uint64_t version;
        union {
            // The new value of the object interpreted as integer.
            int64_t asInt64;
            // The new value of the object interpreted as floating point.
            double asDouble;
        } newValue;
    } __attribute__((packed));
};

/**
 * Used by a client to request objects by primary key hash from a master.
 */
struct ReadHashes {
    static const Opcode opcode = READ_HASHES;
    static const ServiceType service = MASTER_SERVICE;

    struct Request {
        RequestCommon common;
        uint64_t tableId;               // Id of the table for the lookup.
        uint32_t numHashes;             // Number of key hashes in following
                                        // buffer to be looked up.
        // In buffer: Key hashes for primary key for objects to be read go here.
    } __attribute__((packed));

    struct Response {
        ResponseCommon common;
        uint32_t numHashes;             // Number of key hashes for which
                                        // objects are being returned or
                                        // do not exist.
        uint32_t numObjects;            // Number of objects being returned.

        // In buffer: For each object being returned,
        // uint64_t version, uint32_t length and the actual object bytes
        // (all the keys and value) go here. The actual object bytes is
        // of variable length, indicated by the length.
    } __attribute__((packed));
};

/**
 * Used by a master to ask an index server to insert an index entry
 * for the object this master is currently writing.
 */
struct InsertIndexEntry {
    static const Opcode opcode = INSERT_INDEX_ENTRY;
    static const ServiceType service = MASTER_SERVICE;
    struct Request {
        RequestCommon common;
        uint64_t tableId;           // Id of the table containing the object
                                    // for which index entry is being inserted.
        uint8_t indexId;            // Id of the index for which the entry
                                    // is being inserted.
        uint16_t indexKeyLength;    // Length of index key in bytes.
        uint64_t primaryKeyHash;    // Hash of the primary key of the object for
                                    // for which index entry is being inserted.
        // In buffer: Actual bytes of the index key goes here.
    } __attribute__((packed));
    struct Response {
        ResponseCommon common;
    } __attribute__((packed));
};

/**
 * Used by backups to determine if a particular replica is still needed
 * by a master.  This is only used in the case the backup has crashed, and
 * has since restarted.
 */
struct IsReplicaNeeded {
    static const Opcode opcode = IS_REPLICA_NEEDED;
    static const ServiceType service = MASTER_SERVICE;
    struct Request {
        RequestCommonWithId common;
        uint64_t backupServerId;
        uint64_t segmentId;
    } __attribute__((packed));
    struct Response {
        ResponseCommon common;
        bool needed;                // False if the master's segment is
                                    // fully replicated, true otherwise.
    } __attribute__((packed));
};

struct Kill {
    static const Opcode opcode = KILL;
    static const ServiceType service = ADMIN_SERVICE;
    struct Request {
        RequestCommon common;
    } __attribute__((packed));
    struct Response {
        ResponseCommon common;
    } __attribute__((packed));
};

/**
 * Used by a client to request an index server to lookup primary key hashes for
 * objects having specified index key in the range [first key, last key].
 */
struct LookupIndexKeys {
    static const Opcode opcode = LOOKUP_INDEX_KEYS;
    static const ServiceType service = MASTER_SERVICE;

    struct Request {
        RequestCommon common;
        uint64_t tableId;               // Id of the table for the lookup.
        uint8_t indexId;                // Id of the index for the lookup.
        uint16_t firstKeyLength;        // Length of first key in bytes.
        uint64_t firstAllowedKeyHash;   // Smallest primary key hash value
                                        // allowed for firstKey.
        uint16_t lastKeyLength;         // Length of last key in bytes.
        uint32_t maxNumHashes;          // Max number of primary key hashes
                                        // to be returned.
        // In buffer: The actual first key and last key go here.
    } __attribute__((packed));

    struct Response {
        ResponseCommon common;
        uint32_t numHashes;     // Number of primary key hashes being returned.
        uint16_t nextKeyLength; // Length of next key to fetch.
        uint64_t nextKeyHash;   // Minimum allowed hash corresponding to
                                // next key to be fetched.
        // In buffer: Key hashes of primary keys for matching objects go here.
        // In buffer: Actual bytes for the next key for which
        // the client should send another lookup request (if any) goes here.
    } __attribute__((packed));
};

struct MigrateTablet {
    static const Opcode opcode = MIGRATE_TABLET;
    static const ServiceType service = MASTER_SERVICE;
    struct Request {
        RequestCommon common;
        uint64_t tableId;           // TabletId of the tablet to migrate.
        uint64_t firstKeyHash;      // First key of the tablet to migrate.
        uint64_t lastKeyHash;       // Last key of the tablet to migrate.
        uint64_t newOwnerMasterId;  // ServerId of the master to migrate to.
    } __attribute__((packed));
    struct Response {
        ResponseCommon common;
    } __attribute__((packed));
};

struct MultiOp {
    static const Opcode opcode = MULTI_OP;
    static const ServiceType service = MASTER_SERVICE;

    /// Type of Multi Operation
    /// Note: Make sure INVALID is always last.
    enum OpType { INCREMENT, READ, REMOVE, WRITE, INVALID };

    struct Request {
        RequestCommon common;
        uint32_t count; // Number of Part structures following this.
        OpType type;

        struct IncrementPart {
            uint64_t tableId;          // Table that contains the object to be
                                       // incremented.
            uint16_t keyLength;        // Length of object's key in bytes.
            int64_t incrementInt64;    // Integer summand (object is
                                       // interpreted as signed, 8 byte, twos
                                       // complement integer).
            double incrementDouble;    // Floating point summand (object is
                                       // interpreted as IEEE-754 double
                                       // precision floating point value).
            RejectRules rejectRules;   // Conditions that must be fulfilled in
                                       // order for the increment to succeed.

            // In buffer: Key, increment integer and increment floating point
            // follow immediately after this.
            IncrementPart(uint64_t tableId, uint16_t keyLength,
                          int64_t incrementInt64, double incrementDouble,
                          RejectRules rejectRules)
                : tableId(tableId)
                , keyLength(keyLength)
                , incrementInt64(incrementInt64)
                , incrementDouble(incrementDouble)
                , rejectRules(rejectRules)
            {
            }
        } __attribute__((packed));

        struct ReadPart {
            uint64_t tableId;
            uint16_t keyLength;
            RejectRules rejectRules;

            // In buffer: The actual key for this part
            // follows immediately after this.
            ReadPart(uint64_t tableId, uint16_t keyLength,
                    RejectRules rejectRules)
                : tableId(tableId),
                  keyLength(keyLength),
                  rejectRules(rejectRules)
            {
            }
        } __attribute__((packed));

        struct RemovePart {
            uint64_t tableId;
            uint16_t keyLength;
            RejectRules rejectRules;

            // In buffer: The actual key for this part
            // follows immediately after this.
            RemovePart(uint64_t tableId, uint16_t keyLength,
                       RejectRules rejectRules)
                : tableId(tableId)
                , keyLength(keyLength)
                , rejectRules(rejectRules)
            {
            }
        } __attribute__((packed));

        struct WritePart {
            uint64_t tableId;
            uint32_t length;        // length of keysAndValue
            RejectRules rejectRules;

            // In buffer: KeysAndValue follow immediately after this
            WritePart(uint64_t tableId, uint32_t length,
                        RejectRules rejectRules)
                : tableId(tableId)
                , length(length)
                , rejectRules(rejectRules)
            {
            }
        } __attribute__((packed));
    } __attribute__((packed));
    struct Response {
        // RpcResponseCommon contains a status field. But it is not used in
        // multiRead since there is a separate status for each object returned.
        // Included here to fulfill requirements in common code.
        ResponseCommon common;
        uint32_t count; // Number of Part structures following this.

        struct IncrementPart {
            // Each Response::Part contains the Status for the newly written
            // incremented object, the version, and the new value.

            Status status;

            /// Version of the object.
            uint64_t version;

            /// Value of the object after increasing
            union {
                int64_t asInt64;
                double asDouble;
            } newValue;
        } __attribute__((packed));

        struct ReadPart {
            // In buffer: Status/Part and object data go here. Object data are
            // a variable number of bytes (depending on data size.)

            // Each Response::Part contains the minimum object metadata we need
            // returned, followed by the object data itself.

            /// Status of the request
            Status status;

            /// Version of the object.
            uint64_t version;

            /// SSN tx data
	    DSSNTxMeta meta;

            /// Length of the object data following this struct.
            uint32_t length;
        } __attribute__((packed));

        struct RemovePart {
            // Each Response::Part contains the Status for the newly written
            // object removed and the version.

            /// Status of the remove operation.
            Status status;

            /// Version of the object that was removed, if it existed.
            uint64_t version;
        } __attribute__((packed));

        struct WritePart {
            // Each Response::Part contains the Status for the newly written
            ///object returned and the version.

            /// Status of the write operation.
            Status status;

            /// Version of the written object.
            uint64_t version;
        } __attribute__((packed));
    } __attribute__((packed));
};

struct MultiOpDSSN : MultiOp {
    static const Opcode opcode = MULTI_OP;
    static const ServiceType service = DSSN_SERVICE;
};

struct Notification {
    Opcode opcode;
    static const ServiceType service = DSSN_SERVICE;
    struct Request {
        RequestCommon common;
        uint32_t length;            // Length of the payload.
    } __attribute__((packed));
};

struct Ping {
    static const Opcode opcode = Opcode::PING;
    static const ServiceType service = ADMIN_SERVICE;
    struct Request {
        RequestCommon common;
        uint64_t callerId;          // ServerId of the caller, or invalid
                                    // server id.
    } __attribute__((packed));
    struct Response {
        ResponseCommon common;
    } __attribute__((packed));
};

struct PrepForIndexletMigration {
    static const Opcode opcode = PREP_FOR_INDEXLET_MIGRATION;
    static const ServiceType service = MASTER_SERVICE;
    struct Request {
        RequestCommonWithId common;
        uint64_t tableId;           // TableId of the indexlet we'll move.
        uint8_t indexId;            // IndexId of the indexlet we'll move.
        uint64_t backingTableId;    // Table id of the RAMCloud table that
                                    // stores the objects encapsulating the
                                    // nodes for this indexlet tree.
        uint16_t firstKeyLength;    // Length of firstKey in bytes.
        uint16_t firstNotOwnedKeyLength; // Length of firstNotOwnedKey in bytes.
        // In buffer: The actual bytes for firstKey and firstNotOwnedKey
        // go here. [firstKey, firstNotOwnedKey) defines the span of the
        // indexlet being migrated to this server.
    } __attribute__((packed));
    struct Response {
        ResponseCommon common;
    } __attribute__((packed));
};

struct PrepForMigration {
    static const Opcode opcode = PREP_FOR_MIGRATION;
    static const ServiceType service = MASTER_SERVICE;
    struct Request {
        RequestCommonWithId common;
        uint64_t tableId;           // TableId of the tablet we'll move.
        uint64_t firstKeyHash;      // First key in the tablet range.
        uint64_t lastKeyHash;       // Last key in the tablet range.
    } __attribute__((packed));
    struct Response {
        ResponseCommon common;
    } __attribute__((packed));
};

struct ProxyPing {
    static const Opcode opcode = PROXY_PING;
    static const ServiceType service = ADMIN_SERVICE;
    struct Request {
        RequestCommon common;
        uint64_t serverId;             // ServerId of the server to ping.
        uint64_t timeoutNanoseconds;   // Number of nanoseconds to wait for a
                                       // reply before responding negatively to
                                       // this RPC.
    } __attribute__((packed));
    struct Response {
        ResponseCommon common;
        uint64_t replyNanoseconds;     // Number of nanoseconds it took to get
                                       // the reply. If a timeout occurred, the
                                       // value is -1.
    } __attribute__((packed));
};

struct Read {
    static const Opcode opcode = READ;
    static const ServiceType service = MASTER_SERVICE;
    struct Request {
        RequestCommon common;
        uint64_t tableId;
        uint16_t keyLength;           // Length of the key in bytes.
                                      // The actual key follows
                                      // immediately after this header.
        RejectRules rejectRules;
    } __attribute__((packed));
    struct Response {
        ResponseCommon common;
        uint64_t version;
        /// SSN tx data
        DSSNTxMeta meta;
        uint32_t length;              // Length of the object's value in bytes.
                                      // The actual bytes of the object follow
                                      // immediately after this header.
    } __attribute__((packed));
};

struct ReadDSSN : Read {
    static const Opcode opcode = READ;
    static const ServiceType service = DSSN_SERVICE;
};

struct ReadKeysAndValue {
    static const Opcode opcode = READ_KEYS_AND_VALUE;
    static const ServiceType service = MASTER_SERVICE;
    struct Request {
        RequestCommon common;
        uint64_t tableId;
        uint16_t keyLength;           // Length of the key in bytes.
                                      // The actual key follows
                                      // immediately after this header.
        RejectRules rejectRules;
    } __attribute__((packed));
    struct Response {
        ResponseCommon common;
        uint64_t version;
        /// SSN tx data
        DSSNTxMeta meta;
        uint32_t length;              // Length of the object's keys and value
                                      // as defined in Object.h in bytes.
                                      // The actual bytes of the object follow
                                      // immediately after this header.
    } __attribute__((packed));
};


struct ReadKeysAndValueDSSN : ReadKeysAndValue {
    static const Opcode opcode = READ_KEYS_AND_VALUE;
    static const ServiceType service = DSSN_SERVICE;
};

struct ReassignTabletOwnership {
    static const Opcode opcode = REASSIGN_TABLET_OWNERSHIP;
    static const ServiceType service = COORDINATOR_SERVICE;
    struct Request {
        RequestCommon common;
        uint64_t tableId;           // Id of the table whose tablet was moved.
        uint64_t firstKeyHash;      // First key hash of the migrated tablet.
        uint64_t lastKeyHash;       // Last key hash of the migrated tablet.
        uint64_t newOwnerId;        // ServerId of the new master.
        uint64_t ctimeSegmentId;    // Segment id of log head before migration.
        uint64_t ctimeSegmentOffset;// Offset in log head before migration.
                                    // Used with above to set the migrated
                                    // tablet's log ``creation time'' on the
                                    // coordinator.
    } __attribute__((packed));
    struct Response {
        ResponseCommon common;
    } __attribute__((packed));
};

struct ReceiveMigrationData {
    static const Opcode opcode = RECEIVE_MIGRATION_DATA;
    static const ServiceType service = MASTER_SERVICE;
    struct Request {
        Request()
            : common()
            , tableId()
            , firstKeyHash()
            , isIndexletData(false)
            , dataTableId()
            , indexId()
            , keyLength()
            , segmentBytes()
            , certificate()
        {}
        RequestCommonWithId common;
        uint64_t tableId;       // Id of the table this data belongs to.
                                // If data being transfered belongs to an
                                // indexlet, this is its backingTableId.
        uint64_t firstKeyHash;  // Start of the tablet range for the data.
        bool isIndexletData;    // True if data being migrated belongs to a
                                // tablet which backs an indexlet.
                                // False if data being migrated belongs to a
                                // tablet that doesn't correspond to indexlet.
        uint64_t dataTableId;   // TableId of the indexlet being migrated.
        uint8_t indexId;        // IndexId of the indexlet being migrated.
        uint16_t keyLength;     // Length of a key belonging to the indexlet.
        uint32_t segmentBytes;  // Length of the Segment containing migrated
                                // data following this header.
        SegmentCertificate certificate; // Certificate for the segment
                                        // being migrated. Used by
                                        // master to iterate over the
                                        // segment.
        // In buffer: The actual bytes for a key belonging to the indexlet
        // (used to determine which indexlet is being migrated);
        // followed by:
        // Segment containing migrated data.
    } __attribute__((packed));
    struct Response {
        ResponseCommon common;
    } __attribute__((packed));
};

struct Recover {
    static const Opcode opcode = RECOVER;
    static const ServiceType service = MASTER_SERVICE;
    struct Request {
        RequestCommonWithId common;
        uint64_t recoveryId;
        uint64_t crashedServerId;
        uint64_t partitionId;
        uint32_t tabletsLength;    // Number of bytes in the tablet map.
                                   // The bytes of the tablet map follow
                                   // immediately after this header. See
                                   // ProtoBuf::Tablets.
        uint32_t numReplicas;      // Number of Replica entries in the replica
                                   // list. The bytes of the replica list
                                   // follow after the bytes for the Tablets.
                                   // See Replica below.
    } __attribute__((packed));
    struct Response {
        ResponseCommon common;
    } __attribute__((packed));
    /**
     * Where to find a replica for a particular segment.
     */
    struct Replica {
        /**
         * The backup storing the replica.
         */
        uint64_t backupId;
        /**
         * The ID of the segment.
         */
        uint64_t segmentId;
        friend bool operator==(const Replica&, const Replica&);
        friend bool operator!=(const Replica&, const Replica&);
        friend std::ostream& operator<<(std::ostream& stream, const Replica&);
    } __attribute__((packed));
};

struct RecoveryMasterFinished {
    static const Opcode opcode = RECOVERY_MASTER_FINISHED;
    static const ServiceType service = COORDINATOR_SERVICE;
    struct Request {
        RequestCommon common;
        uint64_t recoveryId;
        uint64_t recoveryMasterId; // Server Id from whom the request is coming.
        bool successful;           // Indicates whether the recovery succeeded.
        uint32_t tabletsLength;    // Number of bytes in the tablet map.
                                   // The bytes of the tablet map follow
                                   // immediately after this header. See
                                   // ProtoBuf::Tablets.
    } __attribute__((packed));
    struct Response {
        ResponseCommon common;
        bool cancelRecovery;
    } __attribute__((packed));
};

struct Remove {
    static const Opcode opcode = REMOVE;
    static const ServiceType service = MASTER_SERVICE;
    struct Request {
        RequestCommon common;
        uint64_t tableId;
        ClientLease lease;
        uint64_t rpcId;
        uint64_t ackId;
        uint16_t keyLength;           // Length of the key in bytes.
                                      // The actual key follows
                                      // immediately after this header.
        RejectRules rejectRules;
    } __attribute__((packed));
    struct Response {
        ResponseCommon common;
        uint64_t version;
    } __attribute__((packed));
};

struct RemoveDSSN: Remove {
    static const Opcode opcode = REMOVE;
    static const ServiceType service = DSSN_SERVICE;
};
/**
 * Used by a master to ask an index server to remove an index entry
 * for the data this master is removing (or has removed in the past).
 */
struct RemoveIndexEntry {
    static const Opcode opcode = REMOVE_INDEX_ENTRY;
    static const ServiceType service = MASTER_SERVICE;
    struct Request {
        RequestCommon common;
        uint64_t tableId;
        uint8_t indexId;
        uint16_t indexKeyLength;
        uint64_t primaryKeyHash;
        // In buffer: Actual bytes of the index key go here.
    } __attribute__((packed));
    struct Response {
        ResponseCommon common;
    } __attribute__((packed));
};

struct RenewLease {
    static const Opcode opcode = RENEW_LEASE;
    static const ServiceType service = COORDINATOR_SERVICE;
    struct Request {
        RequestCommon common;
        uint64_t leaseId;
    } __attribute__((packed));
    struct Response {
        ResponseCommon common;
        ClientLease lease;
    } __attribute__((packed));
};

struct ServerControl {
    static const Opcode opcode = Opcode::SERVER_CONTROL;
    static const ServiceType service = ADMIN_SERVICE;

    /// Distinguishes between the ObjectServerControl, IndexServerControl,
    /// and ServerControl types.
    /// Note: Make sure INVALID is always last.
    enum ServerControlType {
        OBJECT,                     // ObjectServerControl type.
        INDEX,                      // IndexServerControl type.
        SERVER_ID,                  // ServerControl type.
        INVALID                     // Invalid type used for testing.
    };

    struct Request {
        RequestCommon common;
        ServerControlType type;     // Defines which arguments the server checks
                                    // before proceeding.
        ControlOp controlOp;        // The control operation to be initiated
                                    // in a server.
        uint64_t tableId;           // TableId of owned target object/indexlet.
        uint8_t indexId;            // IndexId of owned target indexlet.
        uint16_t keyLength;         // Length of key/secondary key of the
                                    // owned target object/indexlet.
        uint32_t inputLength;       // Length of the input data for the
                                    // control operation, in bytes.
        // Data follows immediately after this header in the following order:
        // key      (keyLength bytes of key data)
        // input    (inputLength bytes of input data)
    } __attribute__((packed));
    struct Response {
        ResponseCommon common;
        uint64_t serverId;          // ServerId of the responding server.
        uint32_t outputLength;      // Length of the output data returning
                                    // from the server, in bytes. The actual
                                    // data follow immediately after the header.
    } __attribute__((packed));
};

struct ServerControlAll {
    static const Opcode opcode = Opcode::SERVER_CONTROL_ALL;
    static const ServiceType service = COORDINATOR_SERVICE;

    struct Request {
        RequestCommon common;
        ControlOp controlOp;        // The control operation to be initiated
                                    // in a server.
        uint32_t inputLength;       // Length of the input data for the
                                    // control operation, in bytes.
        // In buffer: Input Data (if any).
    } __attribute__((packed));
    struct Response {
        ResponseCommon common;
        uint32_t serverCount;       // Number of servers that executed and
                                    // responded to the control rpc.
        uint32_t respCount;         // Number of ServerControl responses
                                    // included in this response. All responses
                                    // and headers will not in total exceed the
                                    // MAX_RPC_LEN; responses may be dropped to
                                    // meet this limit.  If responses are
                                    // dropped, the respCount will be less than
                                    // the serverCount.
        uint32_t totalRespLength;   // Length of all appended ServerControl
                                    // responses including their headers.
                                    // 0 or more ServerControl response entries
                                    // are appended back to back immediately
                                    // following the header.  Entries consist of
                                    // a ServerControl::Response header followed
                                    // by the ServerConrol::Response data; an
                                    // entry is exactly the contents of a
                                    // ServerControlRpc's replyPayload.
    } __attribute__((packed));
};

struct SetMasterRecoveryInfo {
    static const Opcode opcode = SET_MASTER_RECOVERY_INFO;
    static const ServiceType service = COORDINATOR_SERVICE;
    struct Request {
        RequestCommon common;
        uint64_t serverId;         // ServerId the coordinator update the
                                   // minimum segment id for.
        uint32_t infoLength;       // Bytes in the protobuf which follows
                                   // this header. Stored by the coordinator
                                   // for this server.
    } __attribute__((packed));
    struct Response {
        ResponseCommon common;
    } __attribute__((packed));
};

struct SetRuntimeOption {
    static const Opcode opcode = SET_RUNTIME_OPTION;
    static const ServiceType service = COORDINATOR_SERVICE;
    struct Request {
        RequestCommon common;
        uint32_t optionLength; // Number of bytes in the name of the option
                               // to set including terminating NULL character.
                               // The actual bytes follow immediately after
                               // this header structure.
        uint32_t valueLength;  // Number of bytes in string representing the
                               // value to set the option to including
                               // terminating NULL character.  The actual
                               // bytes follow immediately after the bytes
                               // corresponding to optionLength.
    } __attribute__((packed));
    struct Response {
        ResponseCommon common;
    } __attribute__((packed));
};

struct SplitAndMigrateIndexlet {
    static const Opcode opcode = SPLIT_AND_MIGRATE_INDEXLET;
    static const ServiceType service = MASTER_SERVICE;
    struct Request {
        RequestCommonWithId common;
        uint64_t newOwnerId;        // ServerId of the master to which the
                                    // second indexlet resulting from the split
                                    // should be migrated.
        uint64_t tableId;           // Id of table to which the index belongs.
        uint8_t indexId;            // Id of index.
        uint64_t currentBackingTableId; // Id of the backing table for the
                                        // indexlet to be split.
        uint64_t newBackingTableId; // Id of the backing table for the indexlet
                                    // resulting from the split.
        uint16_t splitKeyLength;    // Length in bytes of splitKey.
        // In buffer: The actual bytes for splitKey go here. splitKey
        // indicates where to split the indexlet that contains this key.
        // This will be the first key of the new indexlet.
    } __attribute__((packed));
    struct Response {
        ResponseCommon common;
    } __attribute__((packed));
};

struct SplitMasterTablet {
    static const Opcode opcode = SPLIT_TABLET;
    static const ServiceType service = MASTER_SERVICE;
    struct Request {
        RequestCommonWithId common;
        uint64_t tableId;             // Id of the table that contains the to
                                      // be split tablet.
        uint64_t splitKeyHash;        // Indicate where to split the tablet.
                                      // This will be the first key of the
                                      // second tablet after the split.
    } __attribute__((packed));
    struct Response {
        ResponseCommon common;
    } __attribute__((packed));
};

struct SplitTablet {
    static const Opcode opcode = SPLIT_TABLET;
    static const ServiceType service = COORDINATOR_SERVICE;
    struct Request {
        RequestCommon common;
        uint32_t nameLength;          // Number of bytes in the name,
                                      // including terminating NULL
                                      // character. The bytes of the name
                                      // follow immediately after this header.
        uint64_t splitKeyHash;        // Indicate where to split the tablet.
                                      // This will be the first key of the
                                      // second tablet after the split.
    } __attribute__((packed));
    struct Response {
        ResponseCommon common;
    } __attribute__((packed));
};

struct TakeTabletOwnership {
    static const Opcode opcode = TAKE_TABLET_OWNERSHIP;
    static const ServiceType service = MASTER_SERVICE;
    struct Request {
        RequestCommonWithId common;
        uint64_t tableId;
        uint64_t firstKeyHash;
        uint64_t lastKeyHash;
    } __attribute__((packed));
    struct Response {
        ResponseCommon common;
    } __attribute__((packed));
};

struct TakeTabletOwnershipDSSN : TakeTabletOwnership {
    static const Opcode opcode = TAKE_TABLET_OWNERSHIP;
    static const ServiceType service = DSSN_SERVICE;
};

struct TakeIndexletOwnership {
    static const Opcode opcode = TAKE_INDEXLET_OWNERSHIP;
    static const ServiceType service = MASTER_SERVICE;
    struct Request {
        RequestCommonWithId common;
        uint64_t tableId;                // Id of table to which the index
                                         // belongs.
        uint8_t indexId;                 // Id of index.
        uint64_t backingTableId;         // Id of the table that will hold
                                         // objects for this indexlet.
        uint16_t firstKeyLength;         // Length of fistKey in bytes.
        uint16_t firstNotOwnedKeyLength; // Length of firstNotOwnedKey in bytes.
        // In buffer: The actual bytes for firstKey and firstNotOwnedKey
        // go here. [firstKey, firstNotOwnedKey) defines the span of the
        // indexlet for which this server is taking ownership.
    } __attribute__((packed));
    struct Response {
        ResponseCommon common;
    } __attribute__((packed));
};

struct TakeIndexletOwnershipDSSN : TakeIndexletOwnership {
    static const Opcode opcode = TAKE_INDEXLET_OWNERSHIP;
    static const ServiceType service = MASTER_SERVICE;
};
/**
 * Represents a single participating object in a transaction.
 */
struct TxParticipant {
    uint64_t tableId;           // Table Id of the participant object.
    uint64_t keyHash;           // Key Hash of the participant object.
    union {
        uint64_t rpcId;             // rpcId of TxPrepare RPC assigned for
                                    // the participant object.
        uint64_t dssnServerId;      // participanting DSSN Server ID.  For
                                    // DSSN, rpcId is not being used
    };

    TxParticipant()
        : tableId()
        , keyHash()
        , rpcId()
    {}

    TxParticipant(uint64_t tableId, uint64_t keyHash, uint64_t rpcId)
        : tableId(tableId)
        , keyHash(keyHash)
        , rpcId(rpcId)
    {
    }

    bool operator==(const TxParticipant &other) const {
        return tableId == other.tableId &&
               keyHash == other.keyHash &&
               rpcId == other.rpcId;
    }
} __attribute__((packed));

struct TxDecision {
    static const Opcode opcode = Opcode::TX_DECISION;
    static const ServiceType service = MASTER_SERVICE;

    enum Decision { COMMIT,         // Indicate that transaction should commit.
                    ABORT,          // Indicate that transaction should abort.
                    RECOVERED,      // Indicate that transaction recovery thinks
                                    // the transaction has committed or aborted.
                    UNDECIDED };    // Intermediate state; should never be sent.

    struct Request {
        RequestCommon common;
        Decision decision;          // Result of a transaction commit attempt.
        uint64_t leaseId;           // Id of the client lease associated with
                                    // this transaction.
        uint64_t transactionId;     // Unique transaction identifier among
                                    // transactions from the same client.
                                    // Paired with the lease identifier, the
                                    // transactionId provides a system-wide
                                    // unique identifier for this transaction.
        bool recovered;             // Indicates whether this transaction has
                                    // been recovered.
        uint32_t participantCount;  // Number of local objects participating TX
                                    // for this server.
        // List of local Participants
    } __attribute__((packed));

    struct Response {
        ResponseCommon common;
    } __attribute__((packed));
};

struct TxDecisionDSSN : TxDecision  { //TODO: remove, dssn doesn't need this
    static const Opcode opcode = Opcode::TX_DECISION;
    static const ServiceType service = DSSN_SERVICE;
};

struct TxPrepare {
    static const Opcode opcode = Opcode::TX_PREPARE;
    static const ServiceType service = MASTER_SERVICE;

    /// Type of Tx Operation
    /// Note: Make sure INVALID is always last.
    /// A client may change opType of ReadOp from READ to READONLY
    /// to use read-only transaction optimization.
    enum OpType { READ, READONLY, REMOVE, WRITE, INVALID };

    /// Possible participant server responses to the request to prepare the
    /// included transaction operations for commit.
    enum Vote { PREPARED,           // OK to commit if all servers agree.
                COMMITTED,          // Committed directly; no Decision RPCs
                                    // needed. This optimization occurs when the
                                    // transaction only involves a single server
                                    // (single prepare RPC) and the server can
                                    // unilaterally decide to commit.
                ABORT,              // DO NOT commit; conflict or other error
                                    // detected; should abort the transaction.
                ABORT_REQUESTED };  // DO NOT commit; recovery timeout occurred
                                    // and recovery is underway (a special case
                                    // of ABORT which allows us to detect when
                                    // the commit process is too slow).

    struct Request {
        RequestCommon common;
        union {
            ClientLease lease;      // Lease information for the requested
                                    // transaction.  To ensure prepare requests
                                    // are linearizable.
	    DSSNTxMeta meta;
	};
        uint64_t clientTxId;        // Client provided transaction identifier
                                    // which uniquely identifies transaction
                                    // among transactions from the same client.
                                    // Paired with the lease identifier, the
                                    // clientTxId provides a system-wide unique
                                    // identifier for this transaction.
        uint64_t ackId;             // Id of the largest RPC id whose metadata
                                    // can be garbage-collected.  Used for
                                    // linearizability.
        uint32_t participantCount;  // Number of all objects participating TX
                                    // in whole cluster.
        uint32_t opCount;           // Number of operations this RPC contains.
<<<<<<< HEAD
#if 1 //DSSNTX
        uint32_t readOpCount;		// Number of read operations this RPC contains.
#endif

=======
        uint32_t readOpCount;       // Number of read operations in the request
>>>>>>> 41fbd9a3
        // Following this structure, a TxPrepare request message contains,
        // - array of all TxParticipants of current transaction and
        // - array of operations (ReadOp|RemoveOp|WriteOp){opCount}.

        // A structure describing read operation which is a part of transaction
        // prepare request.
        struct ReadOp {
            OpType type;
            uint64_t tableId;
            uint64_t rpcId;
            uint16_t keyLength;
            RejectRules rejectRules;

            // In buffer: The actual key for this part
            // follows immediately after this.
            ReadOp(uint64_t tableId, uint64_t rpcId, uint16_t keyLength,
                    RejectRules rejectRules, bool readOnly = false)
                : type(readOnly ? OpType::READONLY : OpType::READ)
                , tableId(tableId)
                , rpcId(rpcId)
                , keyLength(keyLength)
                , rejectRules(rejectRules)
            {
            }
        } __attribute__((packed));

        // A structure describing remove operation which is a part of
        // transaction prepare request.
        struct RemoveOp {
            OpType type;
            uint64_t tableId;
            uint64_t rpcId;
            uint16_t keyLength;
            RejectRules rejectRules;

            // In buffer: The actual key for this part
            // follows immediately after this.
            RemoveOp(uint64_t tableId, uint64_t rpcId, uint16_t keyLength,
                       RejectRules rejectRules)
                : type(OpType::REMOVE)
                , tableId(tableId)
                , rpcId(rpcId)
                , keyLength(keyLength)
                , rejectRules(rejectRules)
            {
            }
        } __attribute__((packed));

        // A structure describing write operation which is a part of
        // transaction prepare request.
        struct WriteOp {
            OpType type;
            uint64_t tableId;
            uint64_t rpcId;
            uint32_t length;        // length of keysAndValue
            RejectRules rejectRules;

            // In buffer: KeysAndValue follow immediately after this
            WriteOp(uint64_t tableId, uint64_t rpcId, uint32_t length,
                        RejectRules rejectRules)
                : type(OpType::WRITE)
                , tableId(tableId)
                , rpcId(rpcId)
                , length(length)
                , rejectRules(rejectRules)
            {
            }
        } __attribute__((packed));
    } __attribute__((packed));

    struct Response {
        ResponseCommon common;
        Vote vote;
    } __attribute__((packed));
};

struct TxCommitDSSN : TxPrepare {
    static const Opcode opcode = Opcode::DSSN_COMMIT;
    static const ServiceType service = DSSN_SERVICE;
};

struct TxRequestAbort {
    static const Opcode opcode = Opcode::TX_REQUEST_ABORT;
    static const ServiceType service = MASTER_SERVICE;

    struct Request {
        RequestCommon common;
        uint64_t leaseId; //Recovery coordinator may not know about leaseTerm.
                          //DM can set arbitrary leaseTerm anyway.
        uint32_t participantCount; // Number of local objects participating TX
                                   // in recipient server.

        // Following this structure, a TxRequestAbort request message contains,
        // - array of TxParticipants which are handled by recipient server.
    } __attribute__((packed));

    // TxRequestAbort shares the same Response as TxPrepare; one RPC might
    // return the previously saved result of the other.  Part of the transaction
    // recovery mechanism; uses Linearizable RPC IDs (see Linearizable RPC in
    // the designNotes).
    typedef TxPrepare::Response Response;
};

struct TxHintFailed {
    static const Opcode opcode = Opcode::TX_HINT_FAILED;
    static const ServiceType service = MASTER_SERVICE;

    struct Request {
        RequestCommon common;
        uint64_t leaseId;           // Id of the client lease associated with
                                    // this transaction.
        uint64_t clientTxId;        // Client provided transaction identifier
                                    // which uniquely identifies transaction
                                    // among transactions from the same client.
                                    // Paired with the lease identifier, the
                                    // clientTxId provides a system-wide unique
                                    // identifier for this transaction.
        uint32_t participantCount;  // Number of local objects participating TX
                                    // for this server.
        // List of local Participants
    } __attribute__((packed));

    struct Response {
        ResponseCommon common;
    } __attribute__((packed));
};

struct UpdateServerList {
    static const Opcode opcode = UPDATE_SERVER_LIST;
    static const ServiceType service = ADMIN_SERVICE;
    struct Request {
        RequestCommonWithId common;

        // Immediately following this header are one or more groups,
        // where each group consists of a Part object (defined below)
        // followed by a serialized ProtoBuf::ServerList.
        struct Part {
            uint32_t serverListLength; // Number of bytes in the server list.
                                       // The bytes of the server list follow
                                       // immediately after this header. See
                                       // ProtoBuf::ServerList.
        }  __attribute__((packed));
    } __attribute__((packed));
    struct Response {
        ResponseCommon common;
        uint64_t currentVersion;      // The server list version number of the
                                      // RPC recipient, after processing this
                                      // request.
    } __attribute__((packed));
};

struct VerifyMembership {
    static const Opcode opcode = VERIFY_MEMBERSHIP;
    static const ServiceType service = COORDINATOR_SERVICE;
    struct Request {
        RequestCommon common;
        uint64_t serverId;            // Is this server still in cluster?
    } __attribute__((packed));
    struct Response {
        ResponseCommon common;
    } __attribute__((packed));
};

struct Write {
    static const Opcode opcode = WRITE;
    static const ServiceType service = MASTER_SERVICE;
    struct Request {
        RequestCommon common;
        uint64_t tableId;
        ClientLease lease;
        uint64_t rpcId;
        uint64_t ackId;
        uint32_t length;              // Includes the total size of the
                                      // keysAndValue blob in bytes.These
                                      // follow immediately after this header
        RejectRules rejectRules;
        uint8_t async;
    } __attribute__((packed));
    struct Response {
        ResponseCommon common;
        uint64_t version;
    } __attribute__((packed));
};

struct WriteDSSN : Write {
    static const Opcode opcode = WRITE;
    static const ServiceType service = DSSN_SERVICE;
};
// DON'T DEFINE NEW RPC TYPES HERE!! Put them in alphabetical order above.

Status getStatus(Buffer* buffer);
const char* serviceTypeSymbol(ServiceType type);
const char* opcodeSymbol(uint32_t opcode);
const char* opcodeSymbol(Buffer* buffer);

// --- Magic numbers ---

/**
 * Largest allowable RAMCloud object, in bytes.  It's not clear whether
 * we will always need a size limit, or what the limit should be. For now
 * this guarantees that an object will fit inside a single RPC.
 */
#define MAX_OBJECT_SIZE 0x100000

/**
 * Version number that indicates "object doesn't exist": this
 * version will never be used in an actual object.
 */
#define VERSION_NONEXISTENT 0U

}} // namespace WireFormat namespace RAMCloud

#endif // RAMCLOUD_WIREFORMAT_H<|MERGE_RESOLUTION|>--- conflicted
+++ resolved
@@ -1892,14 +1892,10 @@
         uint32_t participantCount;  // Number of all objects participating TX
                                     // in whole cluster.
         uint32_t opCount;           // Number of operations this RPC contains.
-<<<<<<< HEAD
-#if 1 //DSSNTX
+#if 1 //#ifdef DSSNTX
         uint32_t readOpCount;		// Number of read operations this RPC contains.
 #endif
 
-=======
-        uint32_t readOpCount;       // Number of read operations in the request
->>>>>>> 41fbd9a3
         // Following this structure, a TxPrepare request message contains,
         // - array of all TxParticipants of current transaction and
         // - array of operations (ReadOp|RemoveOp|WriteOp){opCount}.
