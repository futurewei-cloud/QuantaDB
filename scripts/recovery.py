#!/usr/bin/env python

# Copyright (c) 2010-2011 Stanford University
#
# Permission to use, copy, modify, and distribute this software for any
# purpose with or without fee is hereby granted, provided that the above
# copyright notice and this permission notice appear in all copies.
#
# THE SOFTWARE IS PROVIDED "AS IS" AND THE AUTHOR(S) DISCLAIM ALL WARRANTIES
# WITH REGARD TO THIS SOFTWARE INCLUDING ALL IMPLIED WARRANTIES OF
# MERCHANTABILITY AND FITNESS. IN NO EVENT SHALL AUTHORS BE LIABLE FOR
# ANY SPECIAL, DIRECT, INDIRECT, OR CONSEQUENTIAL DAMAGES OR ANY DAMAGES
# WHATSOEVER RESULTING FROM LOSS OF USE, DATA OR PROFITS, WHETHER IN AN
# ACTION OF CONTRACT, NEGLIGENCE OR OTHER TORTIOUS ACTION, ARISING OUT OF
# OR IN CONNECTION WITH THE USE OR PERFORMANCE OF THIS SOFTWARE.

"""Runs a recovery of a master."""

from __future__ import division
from common import *
import log
import metrics
import os
import pprint
import re
import subprocess
import time

hosts = []
for i in range(1, 37):
    hosts.append(('rc%02d' % i,
                  '192.168.1.%d' % (100 + i)))

obj_path = '%s/%s' % (top_path, obj_dir)
coordinatorBin = '%s/coordinator' % obj_path
serverBin = '%s/server' % obj_path
clientBin = '%s/client' % obj_path
ensureServersBin = '%s/ensureServers' % obj_path

def recover(numBackups=1,
            numPartitions=1,
            objectSize=1024,
            numObjects=626012,
            numRemovals=0,
            replicas=1,
            disk=1,
            timeout=60,
            coordinatorArgs='',
            backupArgs='',
            oldMasterArgs='-t 2048',
            newMasterArgs='-t 2048',
            clientArgs='-f',
            hostAllocationStrategy=0,
            debug=0):

    coordinatorHost = hosts[0]
    coordinatorLocator = 'infrc:host=%s,port=12246' % coordinatorHost[1]

    # use the coordinator host as server too, but only as a last resort
    serverHosts = (hosts[1:] + [hosts[0]])

    # Figure out which ranges of serverHosts will serve as backups, as
    # recovery masters, and as dual-backups (if we're using two disks
    # on each backup).
    if disk != 3:
        doubleBackupEnd = 0;
    else:
        doubleBackupEnd = numBackups
    if hostAllocationStrategy == 1:
        masterEnd = len(serverHosts) - 1
    else:
        masterEnd = numPartitions
    masterStart = masterEnd - numPartitions

    # Figure out which disk will be used by each of primary and secondary
    # backup
    if disk == 0:
        primaryDisk = '-m'
    elif disk == 1:
        primaryDisk = '-f /dev/sda2'
    elif disk == 2:
        primaryDisk = '-f /dev/sdb2'
    elif disk == 4:
        primaryDisk = '-f /dev/md2'
    elif disk == 3:
        primaryDisk = '-f /dev/sda2'
        secondaryDisk = '-f /dev/sdb2'
    else:
        raise Exception('Disk should be an integer between 0 and 4')

    oldMasterHost = hosts[0]
    oldMasterLocator = 'infrc:host=%s,port=12242' % oldMasterHost[1]

    clientHost = hosts[0]

    run = log.createDir('recovery')

    coordinator = None
    oldMaster = None
    servers = []
    extraBackups = []
    client = None
    with Sandbox() as sandbox:
        def ensureServers(qty):
            sandbox.checkFailures()
            try:
                sandbox.rsh(clientHost[0], '%s -C %s -n %d -l 1' %
                            (ensureServersBin, coordinatorLocator, qty))
            except:
                # prefer exceptions from dead processes to timeout error
                sandbox.checkFailures()
                raise

        # start coordinator
        coordinator = sandbox.rsh(coordinatorHost[0],
                  ('%s -C %s %s' %
                   (coordinatorBin, coordinatorLocator, coordinatorArgs)),
                  bg=True, stderr=subprocess.STDOUT,
                  stdout=open(('%s/coordinator.%s.log' %
                               (run, coordinatorHost[0])), 'w'))
        ensureServers(0)

        # start dying master
        oldMaster = sandbox.rsh(oldMasterHost[0],
                ('%s -C %s -L %s -r %d %s -M' %
                 (serverBin, coordinatorLocator, oldMasterLocator, replicas,
                  oldMasterArgs)),
                 bg=True, stderr=subprocess.STDOUT,
                 stdout=open(('%s/oldMaster.%s.log' %
                              (run, oldMasterHost[0])), 'w'))
        ensureServers(1)

        # start other servers
        totalServers = 1
        for i in range(len(serverHosts)):
            # first start the main server on this host, which runs either or
            # both of recovery master & backup
            host = serverHosts[i]
            command = ('%s -C %s -L infrc:host=%s,port=12243' %
                       (serverBin, coordinatorLocator, host[1]))
            isBackup = isMaster = False
            if (i >= masterStart) and (i < masterEnd):
                isMaster = True
                command += ' -r %d %s' % (replicas, newMasterArgs)
                totalServers += 1
            else:
                command += ' -B'
            if i < numBackups:
                isBackup = True
                command += ' %s %s' % (primaryDisk, backupArgs)
                totalServers += 1
            else:
                command += ' -M'
            if isMaster or isBackup:
                servers.append(sandbox.rsh(host[0], command, bg=True,
                               stderr=subprocess.STDOUT,
                               stdout=open('%s/server.%s.log' %
                                           (run, host[0]), 'w')))

            # start extra backup server on this host, if we are using
            # dual disks.
            if isBackup and disk == 3:
                command = ('%s -C %s -L infrc:host=%s,port=12244 -B %s %s' %
                           (serverBin, coordinatorLocator, host[1],
                            secondaryDisk, backupArgs))
                extraBackups.append(sandbox.rsh(host[0], command, bg=True,
                                             stderr=subprocess.STDOUT,
                                             stdout=open('%s/backup.%s.log' %
                                                         (run, host[0]), 'w')))
                totalServers += 1
        ensureServers(totalServers)

        # pause for debugging setup, if requested
        if debug:
            print "Servers started; pausing for debug setup."
            raw_input("Type <Enter> to continue: ")

        # start client
        client = sandbox.rsh(clientHost[0],
<<<<<<< HEAD
                     ('%s -d -C %s -n %d -r %d -s %d -t %d -k %d %s' %
                      (clientBin, coordinatorLocator, numObjects, numRemovals,
                      objectSize, numPartitions, numPartitions, clientArgs)),
                     bg=True, stderr=subprocess.STDOUT,
                     stdout=open('%s/client.%s.log' % (run, clientHost[0]),
                                 'w'))
=======
                 ('%s -d -C %s -n %d -s %d -t %d -k %d %s' %
                  (clientBin, coordinatorLocator, numObjects, objectSize,
                   numPartitions, numPartitions, clientArgs)),
                  bg=True, stderr=subprocess.STDOUT,
                  stdout=open('%s/client.%s.log' % (run, clientHost[0]), 'w'))
>>>>>>> 3bab617f

        start = time.time()
        while client.returncode is None:
            sandbox.checkFailures()
            time.sleep(.1)
            if time.time() - start > timeout:
                raise Exception('timeout exceeded')

        stats = {}
        for i in range(100):
            try:
                stats['metrics'] = metrics.parseRecovery(run)
            except:
                time.sleep(0.1)
                continue
            break
        stats['run'] = run
        stats['count'] = numObjects
        stats['size'] = objectSize
        stats['ns'] = stats['metrics'].client.recoveryNs
        return stats

def insist(*args, **kwargs):
    """Keep trying recoveries until the damn thing succeeds"""
    while True:
        try:
            return recover(*args, **kwargs)
        except subprocess.CalledProcessError, e:
            print 'Recovery failed:', e
            print 'Trying again...'
        except ValueError, e:
            print 'Recovery failed:', e
            print 'Trying again...'

if __name__ == '__main__':
    args = {}
    args['numBackups'] = 33
    args['numPartitions'] = 11
    args['objectSize'] = 1024
    args['disk'] = 3
    args['numObjects'] = 626012 * 600 // 640
    args['oldMasterArgs'] = '-t %d' % (900 * args['numPartitions'])
    args['newMasterArgs'] = '-t 16000'
    args['replicas'] = 3
    pprint.pprint(recover(**args))<|MERGE_RESOLUTION|>--- conflicted
+++ resolved
@@ -177,20 +177,11 @@
 
         # start client
         client = sandbox.rsh(clientHost[0],
-<<<<<<< HEAD
-                     ('%s -d -C %s -n %d -r %d -s %d -t %d -k %d %s' %
-                      (clientBin, coordinatorLocator, numObjects, numRemovals,
-                      objectSize, numPartitions, numPartitions, clientArgs)),
-                     bg=True, stderr=subprocess.STDOUT,
-                     stdout=open('%s/client.%s.log' % (run, clientHost[0]),
-                                 'w'))
-=======
-                 ('%s -d -C %s -n %d -s %d -t %d -k %d %s' %
-                  (clientBin, coordinatorLocator, numObjects, objectSize,
-                   numPartitions, numPartitions, clientArgs)),
-                  bg=True, stderr=subprocess.STDOUT,
-                  stdout=open('%s/client.%s.log' % (run, clientHost[0]), 'w'))
->>>>>>> 3bab617f
+                 ('%s -d -C %s -n %d -r %d -s %d -t %d -k %d %s' %
+                  (clientBin, coordinatorLocator, numObjects, numRemovals,
+                   objectSize, numPartitions, numPartitions, clientArgs)),
+                 bg=True, stderr=subprocess.STDOUT,
+                 stdout=open('%s/client.%s.log' % (run, clientHost[0]), 'w'))
 
         start = time.time()
         while client.returncode is None:
